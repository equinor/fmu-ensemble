--- conflicted
+++ resolved
@@ -94,8 +94,7 @@
 
         logger.info("Initialized observation with obstypes " + str(self.keys()))
         for obskey in self.keys():
-            logger.info(" " + obskey + ": "
-                        + str(len(self.observations[obskey])))
+            logger.info(" " + obskey + ": " + str(len(self.observations[obskey])))
 
     def __getitem__(self, object):
         """Pick objects from the observations dict"""
@@ -119,18 +118,10 @@
             for ensname, ens in ens_or_real._ensembles.items():
                 logger.info("Calculating mismatch for ensemble " + ensname)
                 for realidx, real in ens._realizations.items():
-<<<<<<< HEAD
+                    logger.info("Calculating mismatch for realization " + str(realidx))
                     mismatches[(ensname, realidx)] = self._realization_mismatch(real)
                     mismatches[(ensname, realidx)]["REAL"] = realidx
                     mismatches[(ensname, realidx)]["ENSEMBLE"] = ensname
-=======
-                    logger.info("Calculating mismatch for realization "
-                                + str(realidx))
-                    mismatches[(ensname, realidx)] \
-                        = self._realization_mismatch(real)
-                    mismatches[(ensname, realidx)]['REAL'] = realidx
-                    mismatches[(ensname, realidx)]['ENSEMBLE'] = ensname
->>>>>>> b2b08f9b
             return pd.concat(mismatches, axis=0, ignore_index=True)
         elif isinstance(ens_or_real, (ScratchEnsemble, VirtualEnsemble)):
             mismatches = {}
@@ -253,9 +244,20 @@
         mismatches = []
         for obstype in self.observations.keys():
             for obsunit in self.observations[obstype]:  # (list)
-<<<<<<< HEAD
                 if obstype == "txt":
-                    sim_value = real.get_df(obsunit["localpath"])[obsunit["key"]]
+                    try:
+                        sim_value = real.get_df(obsunit["localpath"])[obsunit["key"]]
+                    except KeyError:
+                        logger.warning(
+                            obsunit["key"]
+                            + " in "
+                            + obsunit["localpath"]
+                            + " not found, ignored"
+                        )
+                        continue
+                    except ValueError:
+                        logger.warning(obsunit["localpath"] + " not found, ignored")
+                        continue
                     mismatch = float(sim_value - obsunit["value"])
                     measerror = 1
                     sign = (mismatch > 0) - (mismatch < 0)
@@ -275,44 +277,16 @@
                         )
                     )
                 if obstype == "scalar":
-                    sim_value = real.get_df(obsunit["key"])
+                    try:
+                        sim_value = real.get_df(obsunit["key"])
+                    except ValueError:
+                        logger.warning(
+                            "No data found for scalar: "
+                            + obsunit["key"]
+                            + ",  ignored."
+                        )
+                        continue
                     mismatch = float(sim_value - obsunit["value"])
-=======
-                if obstype == 'txt':
-                    try:
-                        sim_value = real.get_df(obsunit[
-                            'localpath'])[obsunit['key']]
-                    except KeyError:
-                        logger.warning(obsunit['key'] + " in " +
-                                       obsunit['localpath'] +
-                                       " not found, ignored")
-                        continue
-                    except ValueError:
-                        logger.warning(obsunit['localpath']
-                                       + " not found, ignored")
-                        continue
-                    mismatch = float(sim_value - obsunit['value'])
-                    measerror = 1
-                    sign = (mismatch > 0) - (mismatch < 0)
-                    mismatches.append(dict(OBSTYPE=obstype,
-                                           OBSKEY=str(obsunit['localpath'])
-                                           + '/' + str(obsunit['key']),
-                                           MISMATCH=mismatch,
-                                           L1=abs(mismatch),
-                                           L2=abs(mismatch)**2,
-                                           SIMVALUE=sim_value,
-                                           OBSVALUE=obsunit['value'],
-                                           MEASERROR=measerror,
-                                           SIGN=sign))
-                if obstype == 'scalar':
-                    try:
-                        sim_value = real.get_df(obsunit['key'])
-                    except ValueError:
-                        logger.warning("No data found for scalar: " +
-                                       obsunit['key'] + ",  ignored.")
-                        continue
-                    mismatch = float(sim_value - obsunit['value'])
->>>>>>> b2b08f9b
                     measerror = 1
                     sign = (mismatch > 0) - (mismatch < 0)
                     mismatches.append(
@@ -331,25 +305,22 @@
                 if obstype == "smryh":
                     # Will use raw times when available.
                     # Time index is always identical
-<<<<<<< HEAD
                     sim_hist = real.get_smry(
                         column_keys=[obsunit["key"], obsunit["histvec"]]
                     )
+                    # If empty df returned, we don't have the data for this:
+                    if sim_hist.empty:
+                        logger.warning(
+                            "No data found for smryh: "
+                            + obsunit["key"]
+                            + " and "
+                            + obsunit["histvec"]
+                            + ", ignored."
+                        )
+                        continue
                     sim_hist["mismatch"] = (
                         sim_hist[obsunit["key"]] - sim_hist[obsunit["histvec"]]
                     )
-=======
-                    sim_hist = real.get_smry(column_keys=[obsunit['key'],
-                                                          obsunit['histvec']])
-                    # If empty df returned, we don't have the data for this:
-                    if sim_hist.empty:
-                        logger.warning("No data found for smryh: " +
-                                       obsunit['key'] + " and " +
-                                       obsunit['histvec'] + ", ignored.")
-                        continue
-                    sim_hist['mismatch'] = sim_hist[obsunit['key']] - \
-                        sim_hist[obsunit['histvec']]
->>>>>>> b2b08f9b
                     measerror = 1
                     mismatches.append(
                         dict(
@@ -364,25 +335,21 @@
                 if obstype == "smry":
                     # For 'smry', there is a list of
                     # observations (indexed by date)
-<<<<<<< HEAD
                     for unit in obsunit["observations"]:
-                        sim_value = real.get_smry(
-                            time_index=[unit["date"]], column_keys=obsunit["key"]
-                        )[obsunit["key"]].values[0]
+                        try:
+                            sim_value = real.get_smry(
+                                time_index=[unit["date"]], column_keys=obsunit["key"]
+                            )[obsunit["key"]].values[0]
+                        except ValueError:
+                            logger.warning(
+                                "No data found for smry: "
+                                + obsunit["key"]
+                                + " at "
+                                + str(unit["date"])
+                                + ",  ignored."
+                            )
+                            continue
                         mismatch = float(sim_value - unit["value"])
-=======
-                    for unit in obsunit['observations']:
-                        try:
-                            sim_value = real.get_smry(time_index=[unit['date']],
-                                                      column_keys=obsunit['key'])[
-                                                          obsunit['key']].values[0]
-                        except ValueError:
-                            logger.warning("No data found for smry: " +
-                                           obsunit['key'] + " at "
-                                           + str(unit["date"]) + ",  ignored.")
-                            continue
-                        mismatch = float(sim_value - unit['value'])
->>>>>>> b2b08f9b
                         sign = (mismatch > 0) - (mismatch < 0)
                         mismatches.append(
                             dict(
@@ -486,7 +453,6 @@
                     del smryunits[smryunits.index(unit)]
                     continue
                 # Check if strings need to be parsed as dates:
-<<<<<<< HEAD
                 for observation in unit["observations"]:
                     if isinstance(observation["date"], str):
                         observation["date"] = dateutil.parser.isoparse(
@@ -494,13 +460,6 @@
                         ).date()
                     if not isinstance(observation["date"], datetime.date):
                         logger.error("Date not understood %s", str(observation["date"]))
-=======
-                for observation in unit['observations']:
-                    if isinstance(observation['date'], str):
-                        observation['date'] = dateutil.parser.isoparse(observation['date']).date()
-                    if not isinstance(observation['date'], datetime.date):
-                        logger.error('Date not understood %s', str(observation['date']))
->>>>>>> b2b08f9b
                         continue
             # If everything is deleted from 'smry', delete it
             if not len(smryunits):
