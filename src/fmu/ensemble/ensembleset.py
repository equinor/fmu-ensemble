--- conflicted
+++ resolved
@@ -29,21 +29,10 @@
     identified by the ensemble name. To keep the iteration (and batch)
     concept, that must be embedded into the ensemble name.
 
-<<<<<<< HEAD
     The init method will make an ensemble set, either as empty, or from a
     list of already initialized ensembles, or directly from the
     filesystem, or from an ERT runpath file. Only one of these
     initialization modes can be used.
-=======
-    def __init__(self, name=None, ensembles=None, frompath=None,
-                 runpathfile=None, realidxregexp=None,
-                 iterregexp=None, batchregexp=None,
-                 autodiscovery=True):
-        """Initiate an ensemble set, either as empty, or from a list of
-        already initialized ensembles, or directly from the
-        filesystem, or from an ERT runpath file. Only one of these
-        initialization modes can be used.
->>>>>>> 594f1da2
 
     Args:
         name: Chosen name for the ensemble set. Can be used if aggregated at a
@@ -62,14 +51,15 @@
             treated as a string.
         batchregexp: similar ot iterregexp, for future support of an extra
             level similar to iterations
-        autodiscovery: boolean, sent to initializing Realization objects, 
+        autodiscovery: boolean, sent to initializing Realization objects,
             instructing them on whether certain files should be
             auto-discovered.
 
         """
     def __init__(self, name=None, ensembles=None, frompath=None,
                  runpathfile=None, realidxregexp=None,
-                 iterregexp=None, batchregexp=None):
+                 iterregexp=None, batchregexp=None,
+                 autodiscovery=True):
         self._name = name
         self._ensembles = {}  # Dictionary indexed by each ensemble's name.
 
@@ -170,7 +160,7 @@
                 match strings.
             batchregexp: Similar to real_regexp, but is allowed to
                 match strings.
-            autodiscovery: boolean, sent to initializing Realization objects, 
+            autodiscovery: boolean, sent to initializing Realization objects,
                 instructing them on whether certain files should be
                 auto-discovered.
 
