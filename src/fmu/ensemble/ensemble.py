--- conflicted
+++ resolved
@@ -14,11 +14,9 @@
 import re
 import os
 import glob
-<<<<<<< HEAD
+
 import warnings
-=======
 import numpy as np
->>>>>>> 2a84fb14
 from collections import defaultdict
 import pandas as pd
 from ecl import EclDataType
@@ -408,24 +406,12 @@
         else:
             raise ValueError("No data found for " + localpath)
 
-<<<<<<< HEAD
-    def get_ok(self):
-        """ collate the ok status for the ensemble """
-        ens_ok = defaultdict(list)
-        for index, realization in self._realizations.items():
-            ens_ok['REAL'].append(index)
-            ens_ok['OK'].append(realization.get_ok())
-        return pd.DataFrame(ens_ok)
-
     def from_smry(self, *args, **kwargs):
         warnings.warn("from_smry() is deprecated. Use load_smry()",
                       DeprecationWarning)
         return self.load_smry(*args, **kwargs)
 
     def load_smry(self, time_index='raw', column_keys=None, stacked=True):
-=======
-    def from_smry(self, time_index='raw', column_keys=None, stacked=True):
->>>>>>> 2a84fb14
         """
         Fetch summary data from all realizations.
 
@@ -896,7 +882,7 @@
     def from_obs_yaml(self, localpath):
         warnings.warn("from_obs_yaml() is deprecated. Use load_observations()",
                       DeprecationWarning)
-        return self.load_obs_yaml(localpath)
+        return self.load_observations(localpath)
 
     def load_observations(self, localpath):
         self.obs = observations_parser(localpath)
