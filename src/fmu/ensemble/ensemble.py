--- conflicted
+++ resolved
@@ -884,16 +884,9 @@
         return self.obs
 
     def ensemble_mismatch(self):
-<<<<<<< HEAD
         """
         This function returns the mismatch for each observation
         in each realization in an ensemble.
-=======
-        dflist = []
-        for _, realization in self._realizations.items():
-            dframe = realization.realization_mismatch(self.obs)
-            dflist.append(dframe)
->>>>>>> ab4824ca
 
         """
         if self.obs:
