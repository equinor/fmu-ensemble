# -*- coding: utf-8 -*-
"""Module for the ScratchRealization class

A realization is a set of results from one subsurface model
realization. A realization can be either defined from
its output files from the FMU run on the file system,
it can be computed from other realizations, or it can be
an archived realization.
"""

from __future__ import absolute_import
from __future__ import division
from __future__ import print_function

import os
import re
import copy
import glob
import json
import numpy
from datetime import datetime, date, time
import dateutil
import pandas as pd

import ecl.summary
from ecl.eclfile import EclFile
from ecl.grid import EclGrid
from ecl import EclFileFlagEnum

from .etc import Interaction
from .virtualrealization import VirtualRealization
from .realizationcombination import RealizationCombination

fmux = Interaction()
logger = fmux.basiclogger(__name__)


class ScratchRealization(object):
    r"""A representation of results still present on disk

    ScratchRealizations point to the filesystem for their
    contents.

    A realization must at least contain a STATUS file.
    Additionally, jobs.json and parameters.txt will be attempted
    loaded by default.

    The realization is defined by the pointers to the filesystem.
    When asked for, this object will return data from the
    filesystem (or from cache if already computed).

    The files dataframe is the central filesystem pointer
    repository for the object. It will at least contain
    the columns
    * FULLPATH absolute path to a file
    * FILETYPE filename extension (after last dot)
    * LOCALPATH relative filename inside realization diretory
    * BASENAME filename only. No path. Includes extension

    This dataframe is available as a read-only property from the object

    Args:
        path (str): absolute or relative path to a directory
            containing a realizations files.
        realidxregexp: a compiled regular expression which
            is used to determine the realization index (integer)
            from the path. First match is the index.
            Default: realization-(\d+)
            Only needs to match path components.
            If a string is supplied, it will be attempted
            compiled into a regular expression.
        index: int, the realization index to be used, will
            override anything else.
        autodiscovery: boolean, whether the realization should try to
            auto-discover certain data (UNSMRY files in standard location)
    """

    def __init__(self, path, realidxregexp=None, index=None, autodiscovery=True):
        self._origpath = os.path.abspath(path)
        self.index = None
        self._autodiscovery = autodiscovery

        if not realidxregexp:
            realidxregexp = re.compile(r"realization-(\d+)")
        # Try to compile the regexp on behalf of the user.
        if isinstance(realidxregexp, str):
            realidxregexp = re.compile(realidxregexp)
        if isinstance(realidxregexp, str):
            raise ValueError("Supplied realidxregexp not valid")

        self.files = pd.DataFrame(
            columns=["FULLPATH", "FILETYPE", "LOCALPATH", "BASENAME"]
        )
        self._eclsum = None  # Placeholder for caching
        self._eclsum_include_restart = None  # Flag for cached object

        # The datastore for internalized data. Dictionary
        # indexed by filenames (local to the realization).
        # values in the dictionary can be either dicts or dataframes
        self.data = {}
        self._eclinit = None
        self._eclunrst = None
        self._eclgrid = None
        self._ecldata = None
        self._actnum = None

        abspath = os.path.abspath(path)

        if index is None:
            for path_comp in reversed(os.path.abspath(path).split(os.path.sep)):
                realidxmatch = re.match(realidxregexp, path_comp)
                if realidxmatch:
                    self.index = int(realidxmatch.group(1))
                    break
            else:
                logger.warn(
                    "Could not determine realization "
                    + "index for %s, "
                    + "this cannot be inserted in an Ensemble",
                    abspath,
                )
                logger.warn("Maybe you need to use index=<someinteger>")
                self.index = None
        else:
            self.index = int(index)

        # Now look for some common files, but don't require any
        if os.path.exists(os.path.join(abspath, "STATUS")):
            filerow = {
                "LOCALPATH": "STATUS",
                "FILETYPE": "STATUS",
                "FULLPATH": os.path.join(abspath, "STATUS"),
                "BASENAME": "STATUS",
            }
            self.files = self.files.append(filerow, ignore_index=True)
            self.load_status()
        else:
            logger.warn("No STATUS file, %s", abspath)

        if os.path.exists(os.path.join(abspath, "jobs.json")):
            filerow = {
                "LOCALPATH": "jobs.json",
                "FILETYPE": "json",
                "FULLPATH": os.path.join(abspath, "jobs.json"),
                "BASENAME": "jobs.json",
            }
            self.files = self.files.append(filerow, ignore_index=True)

        if os.path.exists(os.path.join(abspath, "OK")):
            self.load_scalar("OK")

        if os.path.exists(os.path.join(abspath, "parameters.txt")):
            self.load_txt("parameters.txt")

        logger.info("Initialized %s", abspath)

    def runpath(self):
        """Return the runpath ("root") of the realization

        Returns:
            str with a filesystem path which at least existeda
                at time of object initialization.
        """
        return self._origpath

    def to_virtual(self, name=None, deepcopy=True):
        """Convert the current ScratchRealization object
        to a VirtualRealization

        Args:
            description: string, used as label
            deepcopy: boolean. Set to true if you want to continue
               to manipulate the ScratchRealization object
               afterwards without affecting the virtual realization.
               Defaults to True. False will give faster execution.
        """
        if not name:
            name = self._origpath
        if deepcopy:
            return VirtualRealization(name, copy.deepcopy(self.data))
        return VirtualRealization(name, self.data)

    def load_file(self, localpath, fformat, convert_numeric=True, force_reread=False):
        """
        Parse and internalize files from disk.

        Several file formats are supported:
        * txt (one key-value pair pr. line)
        * csv
        * scalar (one number or one string in the first line)
        """
        if fformat == "txt":
            self.load_txt(localpath, convert_numeric, force_reread)
        elif fformat == "csv":
            self.load_csv(localpath, convert_numeric, force_reread)
        elif fformat == "scalar":
            self.load_scalar(localpath, convert_numeric, force_reread)
        else:
            raise ValueError("Unsupported file format %s" % fformat)

    def load_scalar(
        self,
        localpath,
        convert_numeric=False,
        force_reread=False,
        comment=None,
        skip_blank_lines=True,
        skipinitialspace=True,
    ):
        """Parse a single value from a file.

        The value can be a string or a number.

        Empty files are treated as existing, with an empty string as
        the value, different from non-existing files.

        pandas.read_table() is used to parse the contents, the args
        'comment', 'skip_blank_lines', and 'skipinitialspace' is passed on
        to that function.

        Args:
            localpath: path to the file, local to the realization
            convert_numeric: If True, non-numerical content will be thrown away
            force_reread: Reread the data from disk.
        Returns:
            the value read from the file.
        """
        fullpath = os.path.abspath(os.path.join(self._origpath, localpath))
        if not os.path.exists(fullpath):
            raise IOError("File not found: " + fullpath)
        else:
            if fullpath in self.files["FULLPATH"].values and not force_reread:
                # Return cached version
                return self.data[localpath]
            elif fullpath not in self.files["FULLPATH"].values:
                filerow = {
                    "LOCALPATH": localpath,
                    "FILETYPE": localpath.split(".")[-1],
                    "FULLPATH": fullpath,
                    "BASENAME": os.path.split(localpath)[-1],
                }
                self.files = self.files.append(filerow, ignore_index=True)
            try:
                value = pd.read_csv(
                    fullpath,
                    header=None,
                    sep="",
                    engine="python",
                    skip_blank_lines=skip_blank_lines,
                    skipinitialspace=skipinitialspace,
                    comment=comment,
                ).iloc[0, 0]
            except pd.errors.EmptyDataError:
                value = ""
            if convert_numeric:
                value = parse_number(value)
                if not isinstance(value, str):
                    self.data[localpath] = value
                else:
                    # In case we are re-reading, we must
                    # ensure there is no value present now:
                    if localpath in self.data:
                        del self.data[localpath]
            else:
                self.data[localpath] = value
            return value

    def load_txt(self, localpath, convert_numeric=True, force_reread=False):
        """Parse a txt file with
        <key> <value>
        in each line.

        The txt file will be internalized in a dict and will be
        stored if the object is archived. Recommended file
        extension is 'txt'.

        Common usage is internalization of parameters.txt which
        happens by default, but this can be used for all txt files.

        The parsed data is returned as a dict. At the ensemble level
        the same function returns a dataframe.

        There is no get'er for the constructed data, access the
        class variable keyvaluedata directly, or rerun this function.
        (except for parameters.txt, for which there is a property
        called 'parameters')

        Values with spaces are not supported, this is similar
        to ERT's CSV_EXPORT1. Remainder string will be ignored silently.

        Args:
            localpath: path local the realization to the txt file
            convert_numeric: defaults to True, will try to parse
                all values as integers, if not, then floats, and
                strings as the last resort.
            force_reread: Force reread from file system. If
                False, repeated calls to this function will
                returned cached results.

        Returns:
            dict with the parsed values. Values will be returned as
                integers, floats or strings. If convert_numeric
                is False, all values are strings.
        """
        fullpath = os.path.abspath(os.path.join(self._origpath, localpath))
        if not os.path.exists(fullpath):
            raise IOError("File not found: " + fullpath)
        else:
            if fullpath in self.files["FULLPATH"].values and not force_reread:
                # Return cached version
                return self.data[localpath]
            elif fullpath not in self.files["FULLPATH"].values:
                filerow = {
                    "LOCALPATH": localpath,
                    "FILETYPE": localpath.split(".")[-1],
                    "FULLPATH": fullpath,
                    "BASENAME": os.path.split(localpath)[-1],
                }
                self.files = self.files.append(filerow, ignore_index=True)
            try:
                keyvalues = pd.read_csv(
                    fullpath,
                    sep=r"\s+",
                    index_col=0,
                    dtype=str,
                    usecols=[0, 1],
                    header=None,
                )[1].to_dict()
            except pd.errors.EmptyDataError:
                keyvalues = {}
            if convert_numeric:
                for key in keyvalues:
                    keyvalues[key] = parse_number(keyvalues[key])
            self.data[localpath] = keyvalues
            return keyvalues

    def load_csv(self, localpath, convert_numeric=True, force_reread=False):
        """Parse a CSV file as a DataFrame

        Data will be stored as a DataFrame for later
        access or storage.

        Filename is relative to realization root.

        Args:
            localpath: path local the realization to the txt file
            convert_numeric: defaults to True, will try to parse
                all values as integers, if not, then floats, and
                strings as the last resort.
            force_reread: Force reread from file system. If
                False, repeated calls to this function will
                returned cached results.

        Returns:
            dataframe: The CSV file loaded. Empty dataframe
                if file is not present.
        """
        fullpath = os.path.abspath(os.path.join(self._origpath, localpath))
        if not os.path.exists(fullpath):
            raise IOError("File not found: " + fullpath)
        else:
            # Look for cached version
            if localpath in self.data and not force_reread:
                return self.data[localpath]
            # Check the file store, append if not there
            if localpath not in self.files["LOCALPATH"].values:
                filerow = {
                    "LOCALPATH": localpath,
                    "FILETYPE": localpath.split(".")[-1],
                    "FULLPATH": fullpath,
                    "BASENAME": os.path.split(localpath)[-1],
                }
                self.files = self.files.append(filerow, ignore_index=True)
            try:
                if convert_numeric:
                    # Trust that Pandas will determine sensible datatypes
                    # faster than the convert_numeric() function
                    dtype = None
                else:
                    dtype = str
                dframe = pd.read_csv(fullpath, dtype=dtype)
            except pd.errors.EmptyDataError:
                dframe = None  # or empty dataframe?

            # Store parsed data:
            self.data[localpath] = dframe
            return dframe

    def load_status(self):
        """Collects the contents of the STATUS files and return
        as a dataframe, with information from jobs.json added if
        available.

        Each row in the dataframe is a finished FORWARD_MODEL
        The STATUS files are parsed and information is extracted.
        Job duration is calculated, but jobs above 24 hours
        get incorrect durations.

        Returns:
            A dataframe with information from the STATUS files.
            Each row represents one job in one of the realizations.
        """
        statusfile = os.path.join(self._origpath, "STATUS")
        if not os.path.exists(statusfile):
            # This should not happen as long as __init__ requires STATUS
            # to be present.
            return pd.DataFrame()  # will be empty
        errorcolumns = ["error" + str(x) for x in range(0, 10)]
        status = pd.read_csv(
            statusfile,
            sep=r"\s+",
            skiprows=1,
            header=None,
            names=["FORWARD_MODEL", "colon", "STARTTIME", "dots", "ENDTIME"]
            + errorcolumns,
            dtype=str,
            engine="python",
            error_bad_lines=False,
            warn_bad_lines=True,
        )

        # dtype str messes up a little bit, pre-Pandas 0.24.1 gives 'None' as
        # a string where data is missing.
        status.replace("None", "", inplace=True)
        # While Pandas 0.24.1 will insert proper Null values in those cells,
        # we fill them with the empty string for the rest of this code to work
        status.fillna("", inplace=True)
        # It should be ok to have both of these statements running, but the
        # replace() is probably superfluous when pandas 0.23 is gone.

        errorjobs = status[errorcolumns[0]] != ""

        # Merge any error strings:
        status.loc[errorjobs, "errorstring"] = (
            status.loc[errorjobs, errorcolumns]
            .astype(str)
            .apply(" ".join, axis=1)
            .apply(str.strip)
        )
        status.drop(errorcolumns, axis=1, inplace=True)

        # Delete potential unwanted row
        status = status[~((status.FORWARD_MODEL == "LSF") & (status.colon == "JOBID:"))]

        if len(status) == 0:
            logger.warn("No parseable data in STATUS")
            self.data["STATUS"] = status
            return status

        status = status.reset_index().drop("colon", axis=1).drop("dots", axis=1)

        # Index the jobs, this makes it possible to match with jobs.json:
        status.insert(0, "JOBINDEX", status.index.astype(int))
        status = status.drop("index", axis=1)
        # Calculate duration. Only Python 3.6 has time.fromisoformat().
        # Warning: Unpandaic code..
        durations = []
        for _, jobrow in status.iterrows():
            if not jobrow["ENDTIME"]:  # A job that is not finished.
                durations.append(numpy.nan)
            else:
                hms = list(map(int, jobrow["STARTTIME"].split(":")))
                start = datetime.combine(
                    date.today(), time(hour=hms[0], minute=hms[1], second=hms[2])
                )
                hms = list(map(int, jobrow["ENDTIME"].split(":")))
                end = datetime.combine(
                    date.today(), time(hour=hms[0], minute=hms[1], second=hms[2])
                )
                # This works also when we have crossed 00:00:00.
                # Jobs > 24 h will be wrong.
                durations.append((end - start).seconds)
        status["DURATION"] = durations

        # Augment data from jobs.json if that file is available:
        jsonfilename = os.path.join(self._origpath, "jobs.json")
        if jsonfilename and os.path.exists(jsonfilename):
            try:
                jobsinfo = json.load(open(jsonfilename))
                jobsinfodf = pd.DataFrame(jobsinfo["jobList"])
                jobsinfodf["JOBINDEX"] = jobsinfodf.index.astype(int)
                # Outer merge means that we will also have jobs from
                # jobs.json that has not started (failed or perhaps
                # the jobs are still running on the cluster)
                status = status.merge(jobsinfodf, how="outer", on="JOBINDEX")
            except ValueError:
                logger.warn("Parsing file %s failed, skipping", jsonfilename)
        status.sort_values(["JOBINDEX"], ascending=True, inplace=True)
        self.data["STATUS"] = status
        return status

    def apply(self, callback, **kwargs):
        """Callback functionality

        A function handle can be supplied which will be executed on
        this realization. The function supplied *must* return
        a Pandas DataFrame. The function can accept an additional
        kwargs dictionary with extra information. Special keys
        in the kwargs data are 'realization', which will hold
        the current realization object. The key 'localpath' is
        also reserved for the use inside this apply(), as it
        is used for the name of the internalized data.

        If the key 'dumptofile' is a boolean and set to True,
        the resulting dataframe is also attempted written
        to disk using the supplied 'localpath'.

        Args:
            **kwargs: dict which is supplied to the callbacked function,
            in which the key 'localpath' also points the the name
            used for data internalization.
        """

        if not kwargs:
            kwargs = {}
        if "realization" in kwargs:
            raise ValueError("Never supply realization= to apply()")
        kwargs["realization"] = self

        # Allow for calling functions which cannot take any
        # arguments:
        try:
            result = callback(kwargs)
        except TypeError:
            result = callback()

        if not isinstance(result, pd.DataFrame):
            raise ValueError(
                "Returned value from applied " + "function must be a dataframe"
            )

        # Only internalize if 'localpath' is given
        if "localpath" in kwargs:
            self.data[kwargs["localpath"]] = result

        if "dumptodisk" in kwargs and kwargs["dumptodisk"]:
            if not kwargs["localpath"]:
                raise ValueError(
                    "localpath must be supplied when" + "dumptodisk is used"
                )
            fullpath = os.path.join(self.runpath(), kwargs["localpath"])
            if not os.path.exists(os.path.dirname(fullpath)):
                os.makedirs(os.path.dirname(fullpath))
            if os.path.exists(fullpath):
                os.unlink(fullpath)
            logger.info("Writing result of function call to " + fullpath)
            result.to_csv(fullpath, index=False)
        return result

    def __getitem__(self, localpath):
        """Direct access to the realization data structure

        Calls get_df(localpath).
        """
        return self.get_df(localpath)

    def __delitem__(self, localpath):
        """Deletes components in the internal datastore.

        Silently ignores data that is not found.

        Args:
            localpath: string, fully qualified name of key
                (no shorthand as for get_df())
        """
        if localpath in self.keys():
            del self.data[localpath]

    def keys(self):
        """Access the keys of the internal data structure
        """
        return self.data.keys()

    def get_df(self, localpath):
        """Access the internal datastore which contains dataframes or dicts
        or scalars.

        Shorthand is allowed, if the fully qualified localpath is
            'share/results/volumes/simulator_volume_fipnum.csv'
        then you can also get this dataframe returned with these alternatives:
         * simulator_volume_fipnum
         * simulator_volume_fipnum.csv
         * share/results/volumes/simulator_volume_fipnum

        but only as long as there is no ambiguity. In case of ambiguity, a
        ValueError will be raised.

        Args:
            localpath: the idenfier of the data requested

        Returns:
            dataframe or dictionary

        Raises:
            ValueError if data is not found.
        """
        if localpath in self.data.keys():
            return self.data[localpath]
        fullpath = self.shortcut2path(localpath)
        if fullpath in self.data.keys():
            return self.data[self.shortcut2path(localpath)]
        # KeyError would also be valid or better here.
        raise ValueError("Could not find {}".format(localpath))

    def shortcut2path(self, shortpath):
        """
        Convert short pathnames to fully qualified pathnames
        within the datastore.

        If the fully qualified localpath is
            'share/results/volumes/simulator_volume_fipnum.csv'
        then you can also access this with these alternatives:
         * simulator_volume_fipnum
         * simulator_volume_fipnum.csv
         * share/results/volumes/simulator_volume_fipnum

        but only as long as there is no ambiguity. In case
        of ambiguity, the shortpath will be returned.
        """
        basenames = list(map(os.path.basename, self.data.keys()))
        if basenames.count(shortpath) == 1:
            short2path = {os.path.basename(x): x for x in self.data}
            return short2path[shortpath]
        noexts = ["".join(x.split(".")[:-1]) for x in self.data]
        if noexts.count(shortpath) == 1:
            short2path = {"".join(x.split(".")[:-1]): x for x in self.data}
            return short2path[shortpath]
        basenamenoexts = [
            "".join(os.path.basename(x).split(".")[:-1]) for x in self.data
        ]
        if basenamenoexts.count(shortpath) == 1:
            short2path = {
                "".join(os.path.basename(x).split(".")[:-1]): x for x in self.data
            }
            return short2path[shortpath]
        # If we get here, we did not find anything that
        # this shorthand could point to. Return as is, and let the
        # calling function handle further errors.
        return shortpath

    def find_files(self, paths, metadata=None):
        """Discover realization files. The files dataframe
        will be updated.

        Certain functionality requires up-front file discovery,
        e.g. ensemble archiving and ensemble arithmetic.

        CSV files for single use does not have to be discovered.

        Args:
            paths: str or list of str with filenames (will be globbed)
                that are relative to the realization directory.
            metadata: dict with metadata to assign for the discovered
                files. The keys will be columns, and its values will be
                assigned as column values for the discovered files.
                During rediscovery of files, old metadata will be removed.
        Returns:
            A slice of the internalized dataframe corresponding
            to the discovered files (will be included even if it has
            been discovered earlier)
        """
        if isinstance(paths, str):
            paths = [paths]
        returnedslice = pd.DataFrame(
            columns=["FULLPATH", "FILETYPE", "LOCALPATH", "BASENAME"]
        )
        for searchpath in paths:
            globs = glob.glob(os.path.join(self._origpath, searchpath))
            for match in globs:
                absmatch = os.path.abspath(match)
                filerow = {
                    "LOCALPATH": os.path.relpath(match, self._origpath),
                    "FILETYPE": match.split(".")[-1],
                    "FULLPATH": absmatch,
                    "BASENAME": os.path.basename(match),
                }
                # Delete this row if it already exists, determined by FULLPATH
                if absmatch in self.files["FULLPATH"].values:
                    self.files = self.files[self.files["FULLPATH"] != absmatch]
                if metadata:
                    filerow.update(metadata)
                self.files = self.files.append(filerow, ignore_index=True)
                returnedslice = returnedslice.append(filerow, ignore_index=True)
        return returnedslice

    @property
    def parameters(self):
        """Access the data obtained from parameters.txt

        Returns:
            dict with data from parameters.txt
        """
        return self.data["parameters.txt"]

    def get_eclsum(self, cache=True, include_restart=True):
        """
        Fetch the Eclipse Summary file from the realization
        and return as a libecl EclSum object

        Unless the UNSMRY file has been discovered, it will
        pick the file from the glob `eclipse/model/*UNSMRY`,
        as long as autodiscovery is not turned off when
        the realization object was initialized.

        If you have multiple UNSMRY files in eclipse/model
        turning off autodiscovery is strongly recommended.

        Arguments:
            cache: boolean indicating whether we should keep an
                object reference to the EclSum object. Set to
                false if you need to conserve memory.
            include_restart: boolean sent to libecl for whether restarts
                files should be traversed

        Returns:
           EclSum: object representing the summary file. None if
               nothing was found.
        """
        if cache and self._eclsum:  # Return cached object if available
            if self._eclsum_include_restart == include_restart:
                return self._eclsum

        unsmry_file_row = self.files[self.files.FILETYPE == "UNSMRY"]
        unsmry_filename = None
        if len(unsmry_file_row) == 1:
            unsmry_filename = unsmry_file_row.FULLPATH.values[0]
        elif self._autodiscovery:
            unsmry_fileguess = os.path.join(self._origpath, "eclipse/model", "*.UNSMRY")
            unsmry_filenamelist = glob.glob(unsmry_fileguess)
            if not unsmry_filenamelist:
                return None  # No filename matches
            if len(unsmry_filenamelist) > 1:
                logger.warning(
                    "Multiple UNSMRY files found, "
                    + "consider turning off auto-discovery"
                )
            unsmry_filename = unsmry_filenamelist[0]
            self.find_files(unsmry_filename)
        else:
            # There is no UNSMRY file to be found.
            return None

        if not os.path.exists(unsmry_filename):
            return None
        try:
            eclsum = ecl.summary.EclSum(
                unsmry_filename, lazy_load=False, include_restart=include_restart
            )
        except IOError:
            # This can happen if there is something wrong with the file
            # or if SMSPEC is missing.
            logger.warning("Failed to create summary instance from %s", unsmry_filename)
            return None

        if cache:
            self._eclsum = eclsum
            self._eclsum_include_restart = include_restart

        return eclsum

    def load_smry(
        self,
        time_index="raw",
        column_keys=None,
        cache_eclsum=True,
        start_date=None,
        end_date=None,
        include_restart=True,
    ):
        """Produce dataframe from Summary data from the realization

        When this function is called, the dataframe will be
        internalized.  Internalization of summary data in a
        realization object supports different time_index, but there is
        no handling of multiple sets of column_keys. The cached data
        will be called

          'share/results/tables/unsmry--<time_index>.csv'

        where <time_index> is among 'yearly', 'monthly', 'daily', 'last' or
        'raw' (meaning the raw dates in the SMRY file), depending
        on the chosen time_index. If a custom time_index (list
        of datetime) was supplied, <time_index> will be called 'custom'.

        Wraps ecl.summary.EclSum.pandas_frame()

        See also get_smry()

        Args:
            time_index: string indicating a resampling frequency,
               'yearly', 'monthly', 'daily', 'last' or 'raw', the latter will
               return the simulated report steps (also default).
               If a list of DateTime is supplied, data will be resampled
               to these.
            column_keys: list of column key wildcards. None means everything.
            cache_eclsum: boolean for whether to keep the loaded EclSum
                object in memory after data has been loaded.
            start_date: str or date with first date to include.
                Dates prior to this date will be dropped, supplied
                start_date will always be included.
            end_date: str or date with last date to be included.
                Dates past this date will be dropped, supplied
                end_date will always be included. Overriden if time_index
                is 'last'.
            include_restart: boolean sent to libecl for wheter restarts
                files should be traversed

        Returns:
            DataFrame with summary keys as columns and dates as indices.
                Empty dataframe if no summary is available or column
                keys do not exist.

        """
        if not self.get_eclsum(cache=cache_eclsum):
            # Return empty, but do not store the empty dataframe in self.data
            return pd.DataFrame()
        time_index_path = time_index
        if time_index == "raw":
            time_index_arg = None
        elif isinstance(time_index, str):
            # Note: This call will recache the smry object.
            time_index_arg = self.get_smry_dates(
                freq=time_index,
                start_date=start_date,
                end_date=end_date,
                include_restart=include_restart,
            )
        if isinstance(time_index, list):
            time_index_arg = time_index
            time_index_path = "custom"

        if not isinstance(column_keys, list):
            column_keys = [column_keys]

        # Do the actual work:
        dframe = self.get_eclsum(
            cache=cache_eclsum, include_restart=include_restart
        ).pandas_frame(time_index_arg, column_keys)
        dframe = dframe.reset_index()
        dframe.rename(columns={"index": "DATE"}, inplace=True)

        # Cache the result:
        localpath = "share/results/tables/unsmry--" + time_index_path + ".csv"
        self.data[localpath] = dframe

        # Do this to ensure that we cut the rope to the EclSum object
        # Can be critical for garbage collection
        if not cache_eclsum:
            self._eclsum = None
        return dframe

<<<<<<< HEAD
    def get_smry(
        self,
        time_index=None,
        column_keys=None,
        cache_eclsum=True,
        start_date=None,
        end_date=None,
        include_restart=True,
    ):
        """Wrapper for EclSum.pandas_frame

=======
    def get_smry(self, time_index=None, column_keys=None,
                 cache_eclsum=True, start_date=None,
                 end_date=None, include_restart=True):
        """
>>>>>>> b2b08f9b
        This gives access to the underlying data on disk without
        touching internalized dataframes.

        Arguments:
            time_index: string indicating a resampling frequency,
               'yearly', 'monthly', 'daily', 'last' or 'raw', the latter will
               return the simulated report steps (also default).
               If a list of DateTime is supplied, data will be resampled
               to these.
            column_keys: list of column key wildcards. None means everything.
            cache_eclsum: boolean for whether to keep the loaded EclSum
                object in memory after data has been loaded.
            start_date: str or date with first date to include.
                Dates prior to this date will be dropped, supplied
                start_date will always be included.
            end_date: str or date with last date to be included.
                Dates past this date will be dropped, supplied
                end_date will always be included. Overriden if time_index
                is 'last'.
            include_restart: boolean sent to libecl for wheter restarts
                files should be traversed
        
        Returns empty dataframe if there is no summary file, or if the
        column_keys are not existing.
        """
        if not isinstance(column_keys, list):
            column_keys = [column_keys]
        if isinstance(time_index, str) and time_index == "raw":
            time_index_arg = None
        elif isinstance(time_index, str):
            time_index_arg = self.get_smry_dates(
                freq=time_index,
                start_date=start_date,
                end_date=end_date,
                include_restart=include_restart,
            )
        else:
            time_index_arg = time_index

        if self.get_eclsum(cache=cache_eclsum, include_restart=include_restart):
<<<<<<< HEAD
            df = self.get_eclsum(
                cache=cache_eclsum, include_restart=include_restart
            ).pandas_frame(time_index_arg, column_keys)
=======
            try:
                df = self.get_eclsum(cache=cache_eclsum, include_restart=include_restart)\
                         .pandas_frame(time_index_arg, column_keys)
            except ValueError:
                # We get here if we have requested non-existing column keys
                return pd.DataFrame()
>>>>>>> b2b08f9b
            if not cache_eclsum:
                # Ensure EclSum object can be garbage collected
                self._eclsum = None
            return df
        else:
            return pd.DataFrame()

    def _glob_smry_keys(self, column_keys):
        """Utility function for globbing column names

        Use this to expand 'F*' to the list of Eclipse summary
        vectors matching.

        Args:
            column_keys: str or list of strings with patterns
        """
        if not isinstance(column_keys, list):
            column_keys = [column_keys]
        keys = set()
        for key in column_keys:
            if isinstance(key, str):
                keys = keys.union(set(self._eclsum.keys(key)))
        return list(keys)

    def get_volumetric_rates(self, column_keys=None, time_index=None, time_unit=None):
        """Compute volumetric rates from cumulative summary vectors

        Column names that are not referring to cumulative summary
        vectors are silently ignored.

        A Dataframe is returned with volumetric rates, that is rate
        values that can be summed up to the cumulative version. The
        'T' in the column name is switched with 'R'. If you ask for
        FOPT, you will get FOPR in the returned dataframe.

        Rates in the returned dataframe are valid **forwards** in time,
        opposed to rates coming directly from the Eclipse simulator which
        are valid backwards in time.

        If time_unit is set, the rates will be scaled to represent
        either daily, monthly or yearly rates. These will sum up to the
        cumulative as long as you multiply with the correct number
        of days, months or year between each consecutive date index.
        Month lengths and leap years are correctly handled.

        The returned dataframe is indexed by DATE.

        Args:
            column_keys: str or list of strings, cumulative summary vectors
            time_index: str or list of datetimes
            time_unit: str or None. If None, the rates returned will
                be the difference in cumulative between each included
                time step (where the time interval can vary arbitrarily)
                If set to 'days', 'months' or 'years', the rates will
                be scaled to represent a daily, monthly or yearly rate that
                is compatible with the date index and the cumulative data.

        """
        return self._get_volumetric_rates(self, column_keys, time_index, time_unit)

    @staticmethod
    def _get_volumetric_rates(realization, column_keys, time_index, time_unit):
        """Static method for volumetric rates

        This method is to be used by both ScratchRealization
        and VirtualRealization, and is documented there."""
        import calendar
        from dateutil.relativedelta import relativedelta

        if isinstance(time_unit, str):
            if time_unit not in ["days", "months", "years"]:
                raise ValueError(
                    "Unsupported time_unit " + time_unit + " for volumetric rates"
                )

        column_keys = realization._glob_smry_keys(column_keys)

        # Be strict and only include certain summary vectors that look
        # cumulative by their name:
        column_keys = [
            x for x in column_keys if ScratchRealization._cum_smrycol2rate(x)
        ]
        if not column_keys:
            logger.error(
                "No valid cumulative columns given " + "to volumetric computation"
            )
            return pd.DataFrame()

        cum_df = realization.get_smry(column_keys=column_keys, time_index=time_index)
        # get_smry() for realizations return a dataframe indexed by 'DATE'

        # Compute row-wise difference, shift back one row
        # to get the NaN to the end, and then drop the NaN.
        # The "rate" given for a specific date is then
        # valid from that date until the next date.
        diff_cum = cum_df.diff().shift(-1).fillna(value=0)

        if time_unit:
            # Calculate the relative timedelta between consecutive
            # DateIndices. relativedeltas are correct in terms
            # of number of years and number of months, but it will
            # only give us integer months, and then leftover days.
            rel_deltas = [
                relativedelta(t[1], t[0])
                for t in zip(diff_cum.index, diff_cum.index[1:])
            ]
            whole_days = [
                (t[1] - t[0]).days for t in zip(diff_cum.index, diff_cum.index[1:])
            ]
            # Need to know which years are leap years for our index:
            dayspryear = [
                365 if not calendar.isleap(x.year) else 366
                for x in pd.to_datetime(diff_cum.index[1:])
            ]
            # Float-contribution to years from days:
            days = [
                t[0] / float(t[1])
                for t in zip([r.days for r in rel_deltas], dayspryear)
            ]
            floatyearsnodays = [r.years + r.months / 12.0 for r in rel_deltas]
            floatyears = [x + y for x, y in zip(floatyearsnodays, days)]

            # Calculate month-difference:
            floatmonthsnodays = [r.years * 12.0 + r.months for r in rel_deltas]
            # How many days pr. month? We check this for the right
            # end of the relevant time interval.
            daysprmonth = [
                calendar.monthrange(t.year, t.month)[1] for t in diff_cum.index[1:]
            ]
            days = [
                t[0] / float(t[1])
                for t in zip([r.days for r in rel_deltas], daysprmonth)
            ]
            floatmonths = [x + y for x, y in zip(floatmonthsnodays, days)]

            diff_cum["DAYS"] = whole_days + [0]
            diff_cum["MONTHS"] = floatmonths + [0]
            diff_cum["YEARS"] = floatyears + [0]
            for vec in column_keys:
                diff_cum[vec] = diff_cum[vec] / diff_cum[time_unit.upper()]
            # Drop temporary columns
            diff_cum.drop(["DAYS", "MONTHS", "YEARS"], inplace=True, axis=1)
            # Set NaN at the final row to zero
            diff_cum.fillna(value=0, inplace=True)

        # Translate the column vectors, 'FOPT' -> 'FOPR' etc.
        rate_names = []
        for vec in diff_cum.columns:
            ratename = ScratchRealization._cum_smrycol2rate(vec)
            if ratename:
                rate_names.append(ratename)
        diff_cum.columns = rate_names
        diff_cum.index.name = "DATE"
        return diff_cum

    @staticmethod
    def _cum_smrycol2rate(smrycolumn):
        """Returns None if a smrycolumn is not assumed
        to be cumulative, and returns a string with the corresponding
        rate column if it is cumulative

        F.ex. _cum_smrycol2rate('FOPT') will return 'FOPR'
        """
        # Split by colon into components:
        comps = smrycolumn.split(":")
        if len(comps) > 2:
            # Do not support more than one colon.
            return None
        if "CT" in comps[0]:
            # No watercuts.
            return None
        if "T" not in comps[0]:
            return None
        comps[0] = comps[0].replace("T", "R")
        if len(comps) > 1:
            return comps[0] + ":" + comps[1]
        else:
            return comps[0]

    def get_smryvalues(self, props_wildcard=None):
        """
        Fetch selected vectors from Eclipse Summary data.

        Args:
            props_wildcard : string or list of strings with vector
                wildcards
        Returns:
            a dataframe with values. Raw times from UNSMRY.
            Empty dataframe if no summary file data available
        """
        if not self._eclsum:  # check if it is cached
            self.get_eclsum()

        if not self._eclsum:
            return pd.DataFrame()

        props = self._glob_smry_keys(props_wildcard)

        if "numpy_vector" in dir(self._eclsum):
            data = {
                prop: self._eclsum.numpy_vector(prop, report_only=False)
                for prop in props
            }
        else:  # get_values() is deprecated in newer libecl
            data = {
                prop: self._eclsum.get_values(prop, report_only=False) for prop in props
            }
        dates = self._eclsum.get_dates(report_only=False)
        return pd.DataFrame(data=data, index=dates)

    def get_smry_dates(
        self,
        freq="monthly",
        normalize=True,
        start_date=None,
        end_date=None,
        include_restart=True,
    ):
        """Return list of datetimes available in the realization

        Args:
            freq: string denoting requested frequency for
                the returned list of datetime. 'report' will
                yield the sorted union of all valid timesteps for
                all realizations. Other valid options are
                'daily', 'monthly' and 'yearly'.
                'last' will give out the last date (maximum),
                as a list with one element.
            normalize: Whether to normalize backwards at the start
                and forwards at the end to ensure the raw
                date range is covered.
            start_date: str or date with first date to include
                Dates prior to this date will be dropped, supplied
                start_date will always be included. Overrides
                normalized dates.
            end_date: str or date with last date to be included.
                Dates past this date will be dropped, supplied
                end_date will always be included. Overrides
                normalized dates. Overriden if freq is 'last'.
        Returns:
            list of datetimes. None if no summary data is available.
        """
        from .ensemble import ScratchEnsemble

        eclsum = self.get_eclsum(include_restart=include_restart)
        if not eclsum:
            return None
        return ScratchEnsemble._get_smry_dates(
            [eclsum.dates], freq, normalize, start_date, end_date
        )

    def contains(self, localpath, **kwargs):
        """Boolean function for asking the realization for presence
        of certain data types and possibly data values.

        Args:
            localpath: string pointing to the data for which the query
                applies. If no other arguments, only realizations containing
                this data key is kept.
            key: A certain key within a realization dictionary that is
                required to be present. If a value is also provided, this
                key must be equal to this value. If localpath is not
                a dictionary, this will raise a ValueError
            value: The value a certain key must equal. Floating point
                comparisons are not robust. Only relevant for dictionaries
            column: Name of a column in tabular data. If columncontains is
                not specified, this means that this column must be present
            columncontains:
                A value that the specific column must include.

        Returns:
            boolean: True if the data is present and fulfilling any
            criteria.
        """
        kwargs.pop("inplace", 0)
        localpath = self.shortcut2path(localpath)
        if localpath not in self.keys():
            return False
        if not kwargs:
            return localpath in self.keys()
        if isinstance(self.data[localpath], dict):
            if "key" in kwargs and "value" not in kwargs:
                return kwargs["key"] in self.data[localpath]
        if isinstance(self.data[localpath], pd.DataFrame):
            if "key" in kwargs:
                raise ValueError("Don't use key for tabular data")
            if "value" in kwargs:
                raise ValueError("Don't use value for tabular data")
            if "column" in kwargs and "columncontains" not in kwargs:
                # Only asking for column presence
                return kwargs["column"] in self.data[localpath].columns
            if "column" in kwargs and "columncontains" in kwargs:
                # If we are dealing with the DATE column,
                # convert everything to pandas datatime64 for comparisons,
                # otherwise we revert to simpler check.
                if kwargs["column"] == "DATE":
                    return (
                        pd.to_datetime(dateutil.parser.parse(kwargs["columncontains"]))
                        == pd.to_datetime(self.data[localpath][kwargs["column"]])
                    ).any()
                else:
                    return (
                        kwargs["columncontains"]
                        in self.data[localpath][kwargs["column"]].values
                    )

        if "key" in kwargs and "value" in kwargs:
            if isinstance(kwargs["value"], str):
                if kwargs["key"] in self.data[localpath]:
                    return str(self.data[localpath][kwargs["key"]]) == kwargs["value"]
                else:
                    return False
            else:  # non-string, then don't convert the internalized data
                return self.data[localpath][kwargs["key"]] == kwargs["value"]
        raise ValueError("Wrong arguments to contains()")

    def drop(self, localpath, **kwargs):
        """Delete elements from internalized data.

        Shortcuts are allowed for localpath. If the data pointed to is
        a DataFrame, you can delete columns, or rows containing certain
        elements

        If the data pointed to is a dictionary, keys can be deleted.

        Args:
            localpath: string, path to internalized data. If no other options
                are supplied, that dataset is deleted in its entirety
            column: string with a column name to drop. Only for dataframes
            columns: list of strings with column names to delete
            rowcontains: rows where one column contains this string will be
                dropped. The comparison is on strings only, and all cells in
                the dataframe is converted to strings for the comparison.
                Thus it might work on dates, but be careful with numbers.
            key: string with a keyname in a dictionary. Will not work for
                dataframes
            keys: list of strings of keys to delete from a dictionary
        """
        fullpath = self.shortcut2path(localpath)
        if fullpath not in self.keys():
            raise ValueError("%s not found" % localpath)

        data = self.data[fullpath]

        if not kwargs:
            # This will remove the entire dataset
            self.data.pop(fullpath, None)

        if isinstance(data, pd.DataFrame):
            if "column" in kwargs:
                data.drop(labels=kwargs["column"], axis="columns", inplace=True)
            if "columns" in kwargs:
                data.drop(labels=kwargs["columns"], axis="columns", inplace=True)
            if "rowcontains" in kwargs:
                # Construct boolean series for those rows that have a match
                boolseries = (data.astype(str) == str(kwargs["rowcontains"])).any(
                    axis="columns"
                )
                self.data[fullpath] = data[~boolseries]
        if isinstance(data, dict):
            if "keys" in kwargs:
                for key in kwargs["keys"]:
                    data.pop(key, None)
            if "key" in kwargs:
                data.pop(kwargs["key"], None)

    def __repr__(self):
        """Represent the realization. Show only the last part of the path"""
        pathsummary = self._origpath[-50:]
        if self.index:
            indexstr = str(self.index)
        else:
            indexstr = "Error"
        return "<Realization, index={}, path=...{}>".format(indexstr, pathsummary)

    def __sub__(self, other):
        result = RealizationCombination(ref=self, sub=other)
        return result

    def __add__(self, other):
        result = RealizationCombination(ref=self, add=other)
        return result

    def __mul__(self, other):
        result = RealizationCombination(ref=self, scale=float(other))
        return result

    def __rsub__(self, other):
        result = RealizationCombination(ref=self, sub=other)
        return result

    def __radd__(self, other):
        result = RealizationCombination(ref=self, add=other)
        return result

    def __rmul__(self, other):
        result = RealizationCombination(ref=self, scale=float(other))
        return result

    def get_init(self):
        """
        :returns: init file of the realization.
        """
        init_file_row = self.files[self.files.FILETYPE == "INIT"]
        init_filename = None
        if len(init_file_row) == 1:
            init_filename = init_file_row.FULLPATH.values[0]
        else:
            init_fileguess = os.path.join(self._origpath, "eclipse/model", "*.INIT")
            init_filenamelist = glob.glob(init_fileguess)
            if not init_filenamelist:
                return None  # No filename matches
            init_filename = init_filenamelist[0]
        if not os.path.exists(init_filename):
            return None

        if not self._eclinit:
            self._eclinit = EclFile(
                init_filename, flags=EclFileFlagEnum.ECL_FILE_CLOSE_STREAM
            )
        return self._eclinit

    def get_unrst(self):
        """
        :returns: restart file of the realization.
        """
        unrst_file_row = self.files[self.files.FILETYPE == "UNRST"]
        unrst_filename = None
        if len(unrst_file_row) == 1:
            unrst_filename = unrst_file_row.FULLPATH.values[0]
        else:
            unrst_fileguess = os.path.join(self._origpath, "eclipse/model", "*.UNRST")
            unrst_filenamelist = glob.glob(unrst_fileguess)
            if not unrst_filenamelist:
                return None  # No filename matches
            unrst_filename = unrst_filenamelist[0]
        if not os.path.exists(unrst_filename):
            return None
        if not self._eclunrst:
            self._eclunrst = EclFile(
                unrst_filename, flags=EclFileFlagEnum.ECL_FILE_CLOSE_STREAM
            )
        return self._eclunrst

    def get_grid_index(self, active_only):
        """
        Return the grid index in a pandas dataframe.
        """
        return self.get_grid().export_index(active_only=active_only)

    def get_grid_corners(self, grid_index):
        corners = self.get_grid().export_corners(grid_index)
        columns = [
            "x1",
            "y1",
            "z1",
            "x2",
            "y2",
            "z2",
            "x3",
            "y3",
            "z3",
            "x4",
            "y4",
            "z4",
            "x5",
            "y5",
            "z5",
            "x6",
            "y6",
            "z6",
            "x7",
            "y7",
            "z7",
            "x8",
            "y8",
            "z8",
        ]

        return pd.DataFrame(data=corners, columns=columns)

    def get_grid_centre(self, grid_index):
        grid_cell_centre = self.get_grid().export_position(grid_index)
        return pd.DataFrame(
            data=grid_cell_centre, columns=["cell_x", "cell_y", "cell_z"]
        )

    def get_grid(self):
        """
        :returns: grid file of the realization.
        """
        grid_file_row = self.files[self.files.FILETYPE == "EGRID"]
        grid_filename = None
        if len(grid_file_row) == 1:
            grid_filename = grid_file_row.FULLPATH.values[0]
        else:
            grid_fileguess = os.path.join(self._origpath, "eclipse/model", "*.EGRID")
            grid_filenamelist = glob.glob(grid_fileguess)
            if not grid_filenamelist:
                return None  # No filename matches
            grid_filename = grid_filenamelist[0]
        if not os.path.exists(grid_filename):
            return None
        if not self._eclgrid:
            self._eclgrid = EclGrid(grid_filename)
        return self._eclgrid

    @property
    def global_size(self):
        """
        :returns: Number of cells in the realization.
        """
        return self.get_grid().get_global_size()

    @property
    def actnum(self):
        """
        :returns: EclKw of ints showing which cells are active,
            Active cells are given value 1, while
            inactive cells have value 1.
        """
        if not self._actnum:
            self._actnum = self.get_init()["PORV"][0].create_actnum()
        return self._actnum

    @property
    def report_dates(self):
        """
        :returns: List of DateTime.DateTime for which values are reported.
        """
        return self.get_unrst().report_dates

    def get_global_init_keyword(self, prop):
        """
        :param prop: A name of a keyword in the realization's init file.
        :returns: The EclKw of given name. Length is global_size.
            non-active cells are given value 0.
        """
        return self.get_init()[prop][0].scatter_copy(self.actnum)

    def get_global_unrst_keyword(self, prop, report):
        """
        :param prop: A name of a keyword in the realization's restart file.
        :returns: The EclKw of given name. Length is global_size.
            non-active cells are given value 0.
        """
        return self.get_unrst()[prop][report].scatter_copy(self.actnum)


def normalize_dates(start_date, end_date, freq):
    """
    Normalize start and end date according to frequency
    by extending the time range.

    So for [1997-11-5, 2020-03-02] and monthly freqency
    this will transform your dates to
    [1997-11-1, 2020-04-01]

    For yearly frequency will be [1997-01-01, 2021-01-01].

    Args:
        start_date: datetime.date
        end_date: datetime.date
        freq: string with either 'monthly' or 'yearly'.
            Anything else will return the input as is
    Return:
        Tuple of normalized (start_date, end_date)
    """
    from dateutil.relativedelta import relativedelta

    if freq == "monthly":
        start_date = start_date.replace(day=1)

        # Avoid rolling forward if we are already at day 1 in a month
        if end_date != end_date.replace(day=1):
            end_date = end_date.replace(day=1) + relativedelta(months=1)
    elif freq == "yearly":
        start_date = start_date.replace(day=1, month=1)
        # Avoid rolling forward if we are already at day 1 in a year
        if end_date != end_date.replace(day=1, month=1):
            end_date = end_date.replace(day=1, month=1) + relativedelta(years=1)
    elif freq == "daily":
        # This we don't need to normalize, but we should not give any warnings
        pass
    else:
        logger.warning("Unrecognized frequency for date normalization")
    return (start_date, end_date)


def parse_number(value):
    """Try to parse the string first as an integer, then as float,
    if both fails, return the original string.

    Caveats: Know your Python numbers:
    https://stackoverflow.com/questions/379906/how-do-i-parse-a-string-to-a-float-or-int-in-python

    Beware, this is a minefield.

    Returns:
        int, float or string
    """
    if isinstance(value, int):
        return value
    elif isinstance(value, float):
        # int(afloat) fails on some, e.g. NaN
        try:
            if int(value) == value:
                return int(value)
            return value
        except ValueError:
            return value  # return float
    else:  # noqa
        try:
            return int(value)
        except ValueError:
            try:
                return float(value)
            except ValueError:
                return value<|MERGE_RESOLUTION|>--- conflicted
+++ resolved
@@ -849,7 +849,6 @@
             self._eclsum = None
         return dframe
 
-<<<<<<< HEAD
     def get_smry(
         self,
         time_index=None,
@@ -861,12 +860,6 @@
     ):
         """Wrapper for EclSum.pandas_frame
 
-=======
-    def get_smry(self, time_index=None, column_keys=None,
-                 cache_eclsum=True, start_date=None,
-                 end_date=None, include_restart=True):
-        """
->>>>>>> b2b08f9b
         This gives access to the underlying data on disk without
         touching internalized dataframes.
 
@@ -888,7 +881,7 @@
                 is 'last'.
             include_restart: boolean sent to libecl for wheter restarts
                 files should be traversed
-        
+
         Returns empty dataframe if there is no summary file, or if the
         column_keys are not existing.
         """
@@ -907,18 +900,12 @@
             time_index_arg = time_index
 
         if self.get_eclsum(cache=cache_eclsum, include_restart=include_restart):
-<<<<<<< HEAD
-            df = self.get_eclsum(
-                cache=cache_eclsum, include_restart=include_restart
-            ).pandas_frame(time_index_arg, column_keys)
-=======
             try:
                 df = self.get_eclsum(cache=cache_eclsum, include_restart=include_restart)\
                          .pandas_frame(time_index_arg, column_keys)
             except ValueError:
                 # We get here if we have requested non-existing column keys
                 return pd.DataFrame()
->>>>>>> b2b08f9b
             if not cache_eclsum:
                 # Ensure EclSum object can be garbage collected
                 self._eclsum = None
