# -*- coding: utf-8 -*-
"""Module for the ScratchRealization class

A realization is a set of results from one subsurface model
realization. A realization can be either defined from
its output files from the FMU run on the file system,
it can be computed from other realizations, or it can be
an archived realization.
"""

from __future__ import absolute_import
from __future__ import division
from __future__ import print_function

import os
import re
import copy
import glob
import json
import numpy
from datetime import datetime, date, time
import dateutil
import pandas as pd

import ecl.summary
from ecl.eclfile import EclFile
from ecl.grid import EclGrid
from ecl import EclFileFlagEnum

from .etc import Interaction
from .virtualrealization import VirtualRealization
from .realizationcombination import RealizationCombination

fmux = Interaction()
logger = fmux.basiclogger(__name__)


class ScratchRealization(object):
    r"""A representation of results still present on disk

    ScratchRealizations point to the filesystem for their
    contents.

    A realization must at least contain a STATUS file.
    Additionally, jobs.json and parameters.txt will be attempted
    loaded by default.

    The realization is defined by the pointers to the filesystem.
    When asked for, this object will return data from the
    filesystem (or from cache if already computed).

    The files dataframe is the central filesystem pointer
    repository for the object. It will at least contain
    the columns
    * FULLPATH absolute path to a file
    * FILETYPE filename extension (after last dot)
    * LOCALPATH relative filename inside realization diretory
    * BASENAME filename only. No path. Includes extension

    This dataframe is available as a read-only property from the object

    Args:
        path (str): absolute or relative path to a directory
            containing a realizations files.
        realidxregexp: a compiled regular expression which
            is used to determine the realization index (integer)
            from the path. First match is the index.
            Default: realization-(\d+)
            Only needs to match path components.
            If a string is supplied, it will be attempted
            compiled into a regular expression.
        index: int, the realization index to be used, will
            override anything else.
        autodiscovery: boolean, whether the realization should try to
            auto-discover certain data (UNSMRY files in standard location)
    """
    def __init__(self, path, realidxregexp=None, index=None,
                 autodiscovery=True):
        self._origpath = os.path.abspath(path)
        self.index = None
        self._autodiscovery = autodiscovery

        if not realidxregexp:
            realidxregexp = re.compile(r'realization-(\d+)')
        # Try to compile the regexp on behalf of the user.
        if isinstance(realidxregexp, str):
            realidxregexp = re.compile(realidxregexp)
        if isinstance(realidxregexp, str):
            raise ValueError("Supplied realidxregexp not valid")

        self.files = pd.DataFrame(columns=['FULLPATH', 'FILETYPE',
                                           'LOCALPATH', 'BASENAME'])
        self._eclsum = None  # Placeholder for caching
        self._eclsum_include_restart = None  # Flag for cached object

        # The datastore for internalized data. Dictionary
        # indexed by filenames (local to the realization).
        # values in the dictionary can be either dicts or dataframes
        self.data = {}
        self._eclinit = None
        self._eclunrst = None
        self._eclgrid = None
        self._ecldata = None
        self._actnum = None

        abspath = os.path.abspath(path)

        if index is None:
            for path_comp in reversed(os.path.abspath(path)
                                      .split(os.path.sep)):
                realidxmatch = re.match(realidxregexp, path_comp)
                if realidxmatch:
                    self.index = int(realidxmatch.group(1))
                    break
            else:
                logger.warn("Could not determine realization " +
                            "index for %s, " +
                            "this cannot be inserted in an Ensemble",
                            abspath)
                logger.warn("Maybe you need to use index=<someinteger>")
                self.index = None
        else:
            self.index = int(index)

        # Now look for some common files, but don't require any
        if os.path.exists(os.path.join(abspath, 'STATUS')):
            filerow = {'LOCALPATH': 'STATUS',
                       'FILETYPE': 'STATUS',
                       'FULLPATH': os.path.join(abspath, 'STATUS'),
                       'BASENAME': 'STATUS'}
            self.files = self.files.append(filerow, ignore_index=True)
            self.load_status()
        else:
            logger.warn("No STATUS file, %s",
                        abspath)

        if os.path.exists(os.path.join(abspath, 'jobs.json')):
            filerow = {'LOCALPATH': 'jobs.json',
                       'FILETYPE': 'json',
                       'FULLPATH': os.path.join(abspath, 'jobs.json'),
                       'BASENAME': 'jobs.json'}
            self.files = self.files.append(filerow, ignore_index=True)

        if os.path.exists(os.path.join(abspath, 'OK')):
            self.load_scalar('OK')

        if os.path.exists(os.path.join(abspath, 'parameters.txt')):
            self.load_txt('parameters.txt')

        logger.info('Initialized %s', abspath)

    def runpath(self):
        """Return the runpath ("root") of the realization

        Returns:
            str with a filesystem path which at least existeda
                at time of object initialization.
        """
        return self._origpath

    def to_virtual(self, name=None, deepcopy=True):
        """Convert the current ScratchRealization object
        to a VirtualRealization

        Args:
            description: string, used as label
            deepcopy: boolean. Set to true if you want to continue
               to manipulate the ScratchRealization object
               afterwards without affecting the virtual realization.
               Defaults to True. False will give faster execution.
        """
        if not name:
            name = self._origpath
        if deepcopy:
            return VirtualRealization(name, copy.deepcopy(self.data))
        return VirtualRealization(name, self.data)

    def load_file(self, localpath, fformat, convert_numeric=True,
                  force_reread=False):
        """
        Parse and internalize files from disk.

        Several file formats are supported:
        * txt (one key-value pair pr. line)
        * csv
        * scalar (one number or one string in the first line)
        """
        if fformat == 'txt':
            self.load_txt(localpath, convert_numeric, force_reread)
        elif fformat == 'csv':
            self.load_csv(localpath, convert_numeric, force_reread)
        elif fformat == 'scalar':
            self.load_scalar(localpath, convert_numeric, force_reread)
        else:
            raise ValueError("Unsupported file format %s" % fformat)

    def load_scalar(self, localpath, convert_numeric=False,
                    force_reread=False, comment=None, skip_blank_lines=True,
                    skipinitialspace=True):
        """Parse a single value from a file.

        The value can be a string or a number.

        Empty files are treated as existing, with an empty string as
        the value, different from non-existing files.

        pandas.read_table() is used to parse the contents, the args
        'comment', 'skip_blank_lines', and 'skipinitialspace' is passed on
        to that function.

        Args:
            localpath: path to the file, local to the realization
            convert_numeric: If True, non-numerical content will be thrown away
            force_reread: Reread the data from disk.
        Returns:
            the value read from the file.
        """
        fullpath = os.path.abspath(os.path.join(self._origpath, localpath))
        if not os.path.exists(fullpath):
            raise IOError("File not found: " + fullpath)
        else:
            if fullpath in self.files['FULLPATH'].values and not force_reread:
                # Return cached version
                return self.data[localpath]
            elif fullpath not in self.files['FULLPATH'].values:
                filerow = {'LOCALPATH': localpath,
                           'FILETYPE': localpath.split('.')[-1],
                           'FULLPATH': fullpath,
                           'BASENAME': os.path.split(localpath)[-1]}
                self.files = self.files.append(filerow, ignore_index=True)
            try:
                value = pd.read_csv(fullpath, header=None, sep='',
                                    engine='python',
                                    skip_blank_lines=skip_blank_lines,
                                    skipinitialspace=skipinitialspace,
                                    comment=comment).iloc[0, 0]
            except pd.errors.EmptyDataError:
                value = ""
            if convert_numeric:
                value = parse_number(value)
                if not isinstance(value, str):
                    self.data[localpath] = value
                else:
                    # In case we are re-reading, we must
                    # ensure there is no value present now:
                    if localpath in self.data:
                        del self.data[localpath]
            else:
                self.data[localpath] = value
            return value

    def load_txt(self, localpath, convert_numeric=True,
                 force_reread=False):
        """Parse a txt file with
        <key> <value>
        in each line.

        The txt file will be internalized in a dict and will be
        stored if the object is archived. Recommended file
        extension is 'txt'.

        Common usage is internalization of parameters.txt which
        happens by default, but this can be used for all txt files.

        The parsed data is returned as a dict. At the ensemble level
        the same function returns a dataframe.

        There is no get'er for the constructed data, access the
        class variable keyvaluedata directly, or rerun this function.
        (except for parameters.txt, for which there is a property
        called 'parameters')

        Values with spaces are not supported, this is similar
        to ERT's CSV_EXPORT1. Remainder string will be ignored silently.

        Args:
            localpath: path local the realization to the txt file
            convert_numeric: defaults to True, will try to parse
                all values as integers, if not, then floats, and
                strings as the last resort.
            force_reread: Force reread from file system. If
                False, repeated calls to this function will
                returned cached results.

        Returns:
            dict with the parsed values. Values will be returned as
                integers, floats or strings. If convert_numeric
                is False, all values are strings.
        """
        fullpath = os.path.abspath(os.path.join(self._origpath, localpath))
        if not os.path.exists(fullpath):
            raise IOError("File not found: " + fullpath)
        else:
            if fullpath in self.files['FULLPATH'].values and not force_reread:
                # Return cached version
                return self.data[localpath]
            elif fullpath not in self.files['FULLPATH'].values:
                filerow = {'LOCALPATH': localpath,
                           'FILETYPE': localpath.split('.')[-1],
                           'FULLPATH': fullpath,
                           'BASENAME': os.path.split(localpath)[-1]}
                self.files = self.files.append(filerow, ignore_index=True)
            try:
                keyvalues = pd.read_csv(fullpath, sep=r'\s+',
                                        index_col=0, dtype=str,
                                        usecols=[0, 1],
                                        header=None)[1].to_dict()
            except pd.errors.EmptyDataError:
                keyvalues = {}
            if convert_numeric:
                for key in keyvalues:
                    keyvalues[key] = parse_number(keyvalues[key])
            self.data[localpath] = keyvalues
            return keyvalues

    def load_csv(self, localpath, convert_numeric=True,
                 force_reread=False):
        """Parse a CSV file as a DataFrame

        Data will be stored as a DataFrame for later
        access or storage.

        Filename is relative to realization root.

        Args:
            localpath: path local the realization to the txt file
            convert_numeric: defaults to True, will try to parse
                all values as integers, if not, then floats, and
                strings as the last resort.
            force_reread: Force reread from file system. If
                False, repeated calls to this function will
                returned cached results.

        Returns:
            dataframe: The CSV file loaded. Empty dataframe
                if file is not present.
        """
        fullpath = os.path.abspath(os.path.join(self._origpath, localpath))
        if not os.path.exists(fullpath):
            raise IOError("File not found: " + fullpath)
        else:
            # Look for cached version
            if localpath in self.data and not force_reread:
                return self.data[localpath]
            # Check the file store, append if not there
            if localpath not in self.files['LOCALPATH'].values:
                filerow = {'LOCALPATH': localpath,
                           'FILETYPE': localpath.split('.')[-1],
                           'FULLPATH': fullpath,
                           'BASENAME': os.path.split(localpath)[-1]}
                self.files = self.files.append(filerow, ignore_index=True)
            try:
                if convert_numeric:
                    # Trust that Pandas will determine sensible datatypes
                    # faster than the convert_numeric() function
                    dtype = None
                else:
                    dtype = str
                dframe = pd.read_csv(fullpath, dtype=dtype)
            except pd.errors.EmptyDataError:
                dframe = None  # or empty dataframe?

            # Store parsed data:
            self.data[localpath] = dframe
            return dframe

    def load_status(self):
        """Collects the contents of the STATUS files and return
        as a dataframe, with information from jobs.json added if
        available.

        Each row in the dataframe is a finished FORWARD_MODEL
        The STATUS files are parsed and information is extracted.
        Job duration is calculated, but jobs above 24 hours
        get incorrect durations.

        Returns:
            A dataframe with information from the STATUS files.
            Each row represents one job in one of the realizations.
        """
        statusfile = os.path.join(self._origpath, 'STATUS')
        if not os.path.exists(statusfile):
            # This should not happen as long as __init__ requires STATUS
            # to be present.
            return pd.DataFrame()  # will be empty
        errorcolumns = ['error' + str(x) for x in range(0, 10)]
        status = pd.read_csv(statusfile, sep=r'\s+', skiprows=1,
                             header=None,
                             names=['FORWARD_MODEL', 'colon',
                                    'STARTTIME', 'dots', 'ENDTIME'] +
                             errorcolumns,
                             dtype=str,
                             engine='python',
                             error_bad_lines=False,
                             warn_bad_lines=True)

        # dtype str messes up a little bit, pre-Pandas 0.24.1 gives 'None' as
        # a string where data is missing.
        status.replace('None', '', inplace=True)
        # While Pandas 0.24.1 will insert proper Null values in those cells,
        # we fill them with the empty string for the rest of this code to work
        status.fillna('', inplace=True)
        # It should be ok to have both of these statements running, but the
        # replace() is probably superfluous when pandas 0.23 is gone.

        errorjobs = status[errorcolumns[0]] != ''

        # Merge any error strings:
        status.loc[errorjobs, 'errorstring'] \
            = status.loc[errorjobs, errorcolumns].astype(str)\
                                                 .apply(' '.join, axis=1) \
                                                 .apply(str.strip)
        status.drop(errorcolumns, axis=1, inplace=True)

        # Delete potential unwanted row
        status = status[~ ((status.FORWARD_MODEL == 'LSF') &
                           (status.colon == 'JOBID:'))]

        if len(status) == 0:
            logger.warn('No parseable data in STATUS')
            self.data['STATUS'] = status
            return status

        status = status.reset_index().drop('colon', axis=1).drop('dots',
                                                                 axis=1)

        # Index the jobs, this makes it possible to match with jobs.json:
        status.insert(0, 'JOBINDEX', status.index.astype(int))
        status = status.drop('index', axis=1)
        # Calculate duration. Only Python 3.6 has time.fromisoformat().
        # Warning: Unpandaic code..
        durations = []
        for _, jobrow in status.iterrows():
            if not jobrow['ENDTIME']:  # A job that is not finished.
                durations.append(numpy.nan)
            else:
                hms = list(map(int, jobrow['STARTTIME'].split(':')))
                start = datetime.combine(date.today(),
                                         time(hour=hms[0], minute=hms[1],
                                              second=hms[2]))
                hms = list(map(int, jobrow['ENDTIME'].split(':')))
                end = datetime.combine(date.today(),
                                       time(hour=hms[0], minute=hms[1],
                                            second=hms[2]))
                # This works also when we have crossed 00:00:00.
                # Jobs > 24 h will be wrong.
                durations.append((end - start).seconds)
        status['DURATION'] = durations

        # Augment data from jobs.json if that file is available:
        jsonfilename = os.path.join(self._origpath, 'jobs.json')
        if jsonfilename and os.path.exists(jsonfilename):
            try:
                jobsinfo = json.load(open(jsonfilename))
                jobsinfodf = pd.DataFrame(jobsinfo['jobList'])
                jobsinfodf['JOBINDEX'] = jobsinfodf.index.astype(int)
                # Outer merge means that we will also have jobs from
                # jobs.json that has not started (failed or perhaps
                # the jobs are still running on the cluster)
                status = status.merge(jobsinfodf, how='outer',
                                      on='JOBINDEX')
            except ValueError:
                logger.warn("Parsing file %s failed, skipping",
                            jsonfilename)
        status.sort_values(['JOBINDEX'], ascending=True,
                           inplace=True)
        self.data['STATUS'] = status
        return status

    def apply(self, callback, **kwargs):
        """Callback functionality

        A function handle can be supplied which will be executed on
        this realization. The function supplied *must* return
        a Pandas DataFrame. The function can accept an additional
        kwargs dictionary with extra information. Special keys
        in the kwargs data are 'realization', which will hold
        the current realization object. The key 'localpath' is
        also reserved for the use inside this apply(), as it
        is used for the name of the internalized data.

        If the key 'dumptofile' is a boolean and set to True,
        the resulting dataframe is also attempted written
        to disk using the supplied 'localpath'.

        Args:
            **kwargs: dict which is supplied to the callbacked function,
            in which the key 'localpath' also points the the name
            used for data internalization.
        """

        if not kwargs:
            kwargs = {}
        if 'realization' in kwargs:
            raise ValueError("Never supply realization= to apply()")
        kwargs['realization'] = self

        # Allow for calling functions which cannot take any
        # arguments:
        try:
            result = callback(kwargs)
        except TypeError:
            result = callback()

        if not isinstance(result, pd.DataFrame):
            raise ValueError("Returned value from applied "
                             + "function must be a dataframe")

        # Only internalize if 'localpath' is given
        if 'localpath' in kwargs:
            self.data[kwargs['localpath']] = result

        if 'dumptodisk' in kwargs and kwargs['dumptodisk']:
            if not kwargs['localpath']:
                raise ValueError("localpath must be supplied when"
                                 + "dumptodisk is used")
            fullpath = os.path.join(self.runpath(),
                                    kwargs['localpath'])
            if not os.path.exists(os.path.dirname(fullpath)):
                os.makedirs(os.path.dirname(fullpath))
            if os.path.exists(fullpath):
                os.unlink(fullpath)
            logger.info("Writing result of function call to " + fullpath)
            result.to_csv(fullpath, index=False)
        return result

    def __getitem__(self, localpath):
        """Direct access to the realization data structure

        Calls get_df(localpath).
        """
        return self.get_df(localpath)

    def __delitem__(self, localpath):
        """Deletes components in the internal datastore.

        Silently ignores data that is not found.

        Args:
            localpath: string, fully qualified name of key
                (no shorthand as for get_df())
        """
        if localpath in self.keys():
            del self.data[localpath]

    def keys(self):
        """Access the keys of the internal data structure
        """
        return self.data.keys()

    def get_df(self, localpath):
        """Access the internal datastore which contains dataframes or dicts
        or scalars.

        Shorthand is allowed, if the fully qualified localpath is
            'share/results/volumes/simulator_volume_fipnum.csv'
        then you can also get this dataframe returned with these alternatives:
         * simulator_volume_fipnum
         * simulator_volume_fipnum.csv
         * share/results/volumes/simulator_volume_fipnum

        but only as long as there is no ambiguity. In case of ambiguity, a
        ValueError will be raised.

        Args:
            localpath: the idenfier of the data requested

        Returns:
            dataframe or dictionary

        Raises:
            ValueError if data is not found.
        """
        if localpath in self.data.keys():
            return self.data[localpath]
        fullpath = self.shortcut2path(localpath)
        if fullpath in self.data.keys():
            return self.data[self.shortcut2path(localpath)]
        # KeyError would also be valid or better here.
        raise ValueError("Could not find {}".format(localpath))

    def shortcut2path(self, shortpath):
        """
        Convert short pathnames to fully qualified pathnames
        within the datastore.

        If the fully qualified localpath is
            'share/results/volumes/simulator_volume_fipnum.csv'
        then you can also access this with these alternatives:
         * simulator_volume_fipnum
         * simulator_volume_fipnum.csv
         * share/results/volumes/simulator_volume_fipnum

        but only as long as there is no ambiguity. In case
        of ambiguity, the shortpath will be returned.
        """
        basenames = list(map(os.path.basename, self.data.keys()))
        if basenames.count(shortpath) == 1:
            short2path = {os.path.basename(x): x for x in self.data}
            return short2path[shortpath]
        noexts = [''.join(x.split('.')[:-1]) for x in self.data]
        if noexts.count(shortpath) == 1:
            short2path = {''.join(x.split('.')[:-1]): x
                          for x in self.data}
            return short2path[shortpath]
        basenamenoexts = [''.join(os.path.basename(x).split('.')[:-1])
                          for x in self.data]
        if basenamenoexts.count(shortpath) == 1:
            short2path = {''.join(os.path.basename(x).split('.')[:-1]): x
                          for x in self.data}
            return short2path[shortpath]
        # If we get here, we did not find anything that
        # this shorthand could point to. Return as is, and let the
        # calling function handle further errors.
        return shortpath

    def find_files(self, paths, metadata=None):
        """Discover realization files. The files dataframe
        will be updated.

        Certain functionality requires up-front file discovery,
        e.g. ensemble archiving and ensemble arithmetic.

        CSV files for single use does not have to be discovered.

        Args:
            paths: str or list of str with filenames (will be globbed)
                that are relative to the realization directory.
            metadata: dict with metadata to assign for the discovered
                files. The keys will be columns, and its values will be
                assigned as column values for the discovered files.
                During rediscovery of files, old metadata will be removed.
        Returns:
            A slice of the internalized dataframe corresponding
            to the discovered files (will be included even if it has
            been discovered earlier)
        """
        if isinstance(paths, str):
            paths = [paths]
        returnedslice = pd.DataFrame(columns=['FULLPATH', 'FILETYPE',
                                              'LOCALPATH', 'BASENAME'])
        for searchpath in paths:
            globs = glob.glob(os.path.join(self._origpath, searchpath))
            for match in globs:
                absmatch = os.path.abspath(match)
                filerow = {'LOCALPATH': os.path.relpath(match, self._origpath),
                           'FILETYPE': match.split('.')[-1],
                           'FULLPATH': absmatch,
                           'BASENAME': os.path.basename(match)}
                # Delete this row if it already exists, determined by FULLPATH
                if absmatch in self.files['FULLPATH'].values:
                    self.files = self.files[self.files['FULLPATH'] != absmatch]
                if metadata:
                    filerow.update(metadata)
                self.files = self.files.append(filerow, ignore_index=True)
                returnedslice = returnedslice.append(filerow,
                                                     ignore_index=True)
        return returnedslice

    @property
    def parameters(self):
        """Access the data obtained from parameters.txt

        Returns:
            dict with data from parameters.txt
        """
        return self.data['parameters.txt']

    def get_eclsum(self, cache=True, include_restart=True):
        """
        Fetch the Eclipse Summary file from the realization
        and return as a libecl EclSum object

        Unless the UNSMRY file has been discovered, it will
        pick the file from the glob `eclipse/model/*UNSMRY`,
        as long as autodiscovery is not turned off when
        the realization object was initialized.

        If you have multiple UNSMRY files in eclipse/model
        turning off autodiscovery is strongly recommended.

        Arguments:
            cache: boolean indicating whether we should keep an
                object reference to the EclSum object. Set to
                false if you need to conserve memory.
            include_restart: boolean sent to libecl for whether restarts
                files should be traversed

        Returns:
           EclSum: object representing the summary file. None if
               nothing was found.
        """
        if cache and self._eclsum:  # Return cached object if available
            if self._eclsum_include_restart == include_restart:
                return self._eclsum

        unsmry_file_row = self.files[self.files.FILETYPE == 'UNSMRY']
        unsmry_filename = None
        if len(unsmry_file_row) == 1:
            unsmry_filename = unsmry_file_row.FULLPATH.values[0]
        elif self._autodiscovery:
            unsmry_fileguess = os.path.join(self._origpath, 'eclipse/model',
                                            '*.UNSMRY')
            unsmry_filenamelist = glob.glob(unsmry_fileguess)
            if not unsmry_filenamelist:
                return None  # No filename matches
            if len(unsmry_filenamelist) > 1:
                logger.warning("Multiple UNSMRY files found, "
                               + "consider turning off auto-discovery")
            unsmry_filename = unsmry_filenamelist[0]
            self.find_files(unsmry_filename)
        else:
            # There is no UNSMRY file to be found.
            return None

        if not os.path.exists(unsmry_filename):
            return None
        try:
            eclsum = ecl.summary.EclSum(unsmry_filename, lazy_load=False,
                                        include_restart=include_restart)
        except IOError:
            # This can happen if there is something wrong with the file
            # or if SMSPEC is missing.
            logger.warning('Failed to create summary instance from %s',
                           unsmry_filename)
            return None

        if cache:
            self._eclsum = eclsum
            self._eclsum_include_restart = include_restart

        return eclsum

    def load_smry(self, time_index='raw', column_keys=None, cache_eclsum=True,
                  start_date=None, end_date=None, include_restart=True):
        """Produce dataframe from Summary data from the realization

        When this function is called, the dataframe will be
        internalized.  Internalization of summary data in a
        realization object supports different time_index, but there is
        no handling of multiple sets of column_keys. The cached data
        will be called

          'share/results/tables/unsmry--<time_index>.csv'

        where <time_index> is among 'yearly', 'monthly', 'daily', 'last' or
        'raw' (meaning the raw dates in the SMRY file), depending
        on the chosen time_index. If a custom time_index (list
        of datetime) was supplied, <time_index> will be called 'custom'.

        Wraps ecl.summary.EclSum.pandas_frame()

        See also get_smry()

        Args:
            time_index: string indicating a resampling frequency,
               'yearly', 'monthly', 'daily', 'last' or 'raw', the latter will
               return the simulated report steps (also default).
               If a list of DateTime is supplied, data will be resampled
               to these.
            column_keys: list of column key wildcards. None means everything.
            cache_eclsum: boolean for whether to keep the loaded EclSum
                object in memory after data has been loaded.
            start_date: str or date with first date to include.
                Dates prior to this date will be dropped, supplied
                start_date will always be included.
            end_date: str or date with last date to be included.
                Dates past this date will be dropped, supplied
                end_date will always be included. Overriden if time_index
                is 'last'.
            include_restart: boolean sent to libecl for wheter restarts
                files should be traversed

        Returns:
            DataFrame with summary keys as columns and dates as indices.
                Empty dataframe if no summary is available or column
                keys do not exist.

        """
        if not self.get_eclsum(cache=cache_eclsum):
            # Return empty, but do not store the empty dataframe in self.data
            return pd.DataFrame()
        time_index_path = time_index
        if time_index == 'raw':
            time_index_arg = None
        elif isinstance(time_index, str):
            # Note: This call will recache the smry object.
            time_index_arg = self.get_smry_dates(freq=time_index,
                                                 start_date=start_date,
                                                 end_date=end_date,
                                                 include_restart=include_restart)
        if isinstance(time_index, list):
            time_index_arg = time_index
            time_index_path = 'custom'

        if not isinstance(column_keys, list):
            column_keys = [column_keys]

        # Do the actual work:
        dframe = self.get_eclsum(cache=cache_eclsum,
                                 include_restart=include_restart)\
                     .pandas_frame(time_index_arg, column_keys)
        dframe = dframe.reset_index()
        dframe.rename(columns={'index': 'DATE'}, inplace=True)

        # Cache the result:
        localpath = 'share/results/tables/unsmry--' +\
                    time_index_path + '.csv'
        self.data[localpath] = dframe

        # Do this to ensure that we cut the rope to the EclSum object
        # Can be critical for garbage collection
        if not cache_eclsum:
            self._eclsum = None
        return dframe

    def get_smry(self, time_index=None, column_keys=None,
                 cache_eclsum=True, start_date=None,
<<<<<<< HEAD
                 end_date=None):
        """Return a dataframe of summary data from the realization.

        Wraps the EclSum.pandas_frame() function with some more support
        functionality on date handling.

        Compared to load_smry(), this function does not internalize
        the returned dataframe.
=======
                 end_date=None, include_restart=True):
        """Wrapper for EclSum.pandas_frame
>>>>>>> 9c396183

        This gives access to the underlying data on disk without
        touching internalized dataframes.

        Arguments:
<<<<<<< HEAD
            time_index: string indicating a resampling frequency,
               'yearly', 'monthly', 'daily', 'last' or 'raw', the latter will
               return the simulated report steps (also default).
               If a list of DateTime is supplied, data will be resampled
               to these.
            column_keys: list of column key wildcards. None means everything.
            cache_eclsum: boolean for whether to keep the loaded EclSum
                object in memory after data has been loaded.
            start_date: str or date with first date to include.
                Dates prior to this date will be dropped, supplied
                start_date will always be included.
            end_date: str or date with last date to be included.
                Dates past this date will be dropped, supplied
                end_date will always be included. Overriden if time_index
                is 'last'.

        Returns empty dataframe if there is no summary file, or if the
        column_keys are not existing.
=======
            cache: Boolean for wheter the EclSum object is to be cached.
                defaults to True.
            include_restart: boolean sent to libecl for wheter restarts
                files should be traversed

        Returns empty dataframe if there is no summary file
>>>>>>> 9c396183
        """
        if not isinstance(column_keys, list):
            column_keys = [column_keys]
        if isinstance(time_index, str) and time_index == 'raw':
            time_index_arg = None
        elif isinstance(time_index, str):
            time_index_arg = self.get_smry_dates(freq=time_index,
                                                 start_date=start_date,
                                                 end_date=end_date,
                                                 include_restart=include_restart)
        else:
            time_index_arg = time_index

<<<<<<< HEAD
        if self.get_eclsum(cache=cache_eclsum):
            try:
                df = self.get_eclsum(cache=cache_eclsum)\
                         .pandas_frame(time_index_arg, column_keys)
            except ValueError:
                # We get here if we have requested non-existing column keys
                return pd.DataFrame()
=======
        if self.get_eclsum(cache=cache_eclsum, include_restart=include_restart):
            df = self.get_eclsum(cache=cache_eclsum, include_restart=include_restart)\
                     .pandas_frame(time_index_arg, column_keys)
>>>>>>> 9c396183
            if not cache_eclsum:
                # Ensure EclSum object can be garbage collected
                self._eclsum = None
            return df
        else:
            return pd.DataFrame()

    def _glob_smry_keys(self, column_keys):
        """Utility function for globbing column names

        Use this to expand 'F*' to the list of Eclipse summary
        vectors matching.

        Args:
            column_keys: str or list of strings with patterns
        """
        if not isinstance(column_keys, list):
            column_keys = [column_keys]
        keys = set()
        for key in column_keys:
            if isinstance(key, str):
                keys = keys.union(set(self._eclsum.keys(key)))
        return list(keys)

    def get_volumetric_rates(self, column_keys=None, time_index=None,
                             time_unit=None):
        """Compute volumetric rates from cumulative summary vectors

        Column names that are not referring to cumulative summary
        vectors are silently ignored.

        A Dataframe is returned with volumetric rates, that is rate
        values that can be summed up to the cumulative version. The
        'T' in the column name is switched with 'R'. If you ask for
        FOPT, you will get FOPR in the returned dataframe.

        Rates in the returned dataframe are valid **forwards** in time,
        opposed to rates coming directly from the Eclipse simulator which
        are valid backwards in time.

        If time_unit is set, the rates will be scaled to represent
        either daily, monthly or yearly rates. These will sum up to the
        cumulative as long as you multiply with the correct number
        of days, months or year between each consecutive date index.
        Month lengths and leap years are correctly handled.

        The returned dataframe is indexed by DATE.

        Args:
            column_keys: str or list of strings, cumulative summary vectors
            time_index: str or list of datetimes
            time_unit: str or None. If None, the rates returned will
                be the difference in cumulative between each included
                time step (where the time interval can vary arbitrarily)
                If set to 'days', 'months' or 'years', the rates will
                be scaled to represent a daily, monthly or yearly rate that
                is compatible with the date index and the cumulative data.

        """
        return self._get_volumetric_rates(self, column_keys, time_index,
                                          time_unit)
    @staticmethod
    def _get_volumetric_rates(realization, column_keys, time_index,
                              time_unit):
        """Static method for volumetric rates

        This method is to be used by both ScratchRealization
        and VirtualRealization, and is documented there."""
        import calendar
        from dateutil.relativedelta import relativedelta
        if isinstance(time_unit, str):
            if time_unit not in ['days', 'months', 'years']:
                raise ValueError("Unsupported time_unit " + time_unit
                                 + " for volumetric rates")

        column_keys = realization._glob_smry_keys(column_keys)

        # Be strict and only include certain summary vectors that look
        # cumulative by their name:
        column_keys = [x for x in column_keys if
                       ScratchRealization._cum_smrycol2rate(x)]
        if not column_keys:
            logger.error("No valid cumulative columns given "
                         + "to volumetric computation")
            return pd.DataFrame()

        cum_df = realization.get_smry(column_keys=column_keys,
                                      time_index=time_index)
        # get_smry() for realizations return a dataframe indexed by 'DATE'

        # Compute row-wise difference, shift back one row
        # to get the NaN to the end, and then drop the NaN.
        # The "rate" given for a specific date is then
        # valid from that date until the next date.
        diff_cum = cum_df.diff().shift(-1).fillna(value=0)

        if time_unit:
            # Calculate the relative timedelta between consecutive
            # DateIndices. relativedeltas are correct in terms
            # of number of years and number of months, but it will
            # only give us integer months, and then leftover days.
            rel_deltas = [relativedelta(t[1], t[0])
                          for t in zip(diff_cum.index, diff_cum.index[1:])]
            whole_days = [(t[1] - t[0]).days
                          for t in zip(diff_cum.index, diff_cum.index[1:])]
            # Need to know which years are leap years for our index:
            dayspryear = [365 if not calendar.isleap(x.year) else 366
                          for x in pd.to_datetime(diff_cum.index[1:])]
            # Float-contribution to years from days:
            days = [t[0] / float(t[1])
                    for t in zip([r.days for r in rel_deltas],
                                 dayspryear)]
            floatyearsnodays = [r.years + r.months / 12.0
                                for r in rel_deltas]
            floatyears = [x + y for x, y in zip(floatyearsnodays, days)]

            # Calculate month-difference:
            floatmonthsnodays = [r.years * 12.0 + r.months
                                 for r in rel_deltas]
            # How many days pr. month? We check this for the right
            # end of the relevant time interval.
            daysprmonth = [calendar.monthrange(t.year, t.month)[1]
                           for t in diff_cum.index[1:]]
            days = [t[0] / float(t[1])
                    for t in zip([r.days for r in rel_deltas], daysprmonth)]
            floatmonths = [x + y for x, y in zip(floatmonthsnodays, days)]

            diff_cum['DAYS'] = whole_days + [0]
            diff_cum['MONTHS'] = floatmonths + [0]
            diff_cum['YEARS'] = floatyears + [0]
            for vec in column_keys:
                diff_cum[vec] = diff_cum[vec] \
                                / diff_cum[time_unit.upper()]
            # Drop temporary columns
            diff_cum.drop(['DAYS', 'MONTHS', 'YEARS'],
                          inplace=True, axis=1)
            # Set NaN at the final row to zero
            diff_cum.fillna(value=0, inplace=True)

        # Translate the column vectors, 'FOPT' -> 'FOPR' etc.
        rate_names = []
        for vec in diff_cum.columns:
            ratename = ScratchRealization._cum_smrycol2rate(vec)
            if ratename:
                rate_names.append(ratename)
        diff_cum.columns = rate_names
        diff_cum.index.name = 'DATE'
        return(diff_cum)

    @staticmethod
    def _cum_smrycol2rate(smrycolumn):
        """Returns None if a smrycolumn is not assumed
        to be cumulative, and returns a string with the corresponding
        rate column if it is cumulative

        F.ex. _cum_smrycol2rate('FOPT') will return 'FOPR'
        """
        # Split by colon into components:
        comps = smrycolumn.split(':')
        if len(comps) > 2:
            # Do not support more than one colon.
            return None
        if 'CT' in comps[0]:
            # No watercuts.
            return None
        if 'T' not in comps[0]:
            return None
        comps[0] = comps[0].replace('T', 'R')
        if len(comps) > 1:
            return comps[0] + ':' + comps[1]
        else:
            return comps[0]

    def get_smryvalues(self, props_wildcard=None):
        """
        Fetch selected vectors from Eclipse Summary data.

        Args:
            props_wildcard : string or list of strings with vector
                wildcards
        Returns:
            a dataframe with values. Raw times from UNSMRY.
            Empty dataframe if no summary file data available
        """
        if not self._eclsum:  # check if it is cached
            self.get_eclsum()

        if not self._eclsum:
            return pd.DataFrame()

        props = self._glob_smry_keys(props_wildcard)

        if 'numpy_vector' in dir(self._eclsum):
            data = {prop: self._eclsum.numpy_vector(prop, report_only=False)
                    for prop in props}
        else:  # get_values() is deprecated in newer libecl
            data = {prop: self._eclsum.get_values(prop, report_only=False) for
                    prop in props}
        dates = self._eclsum.get_dates(report_only=False)
        return pd.DataFrame(data=data, index=dates)

    def get_smry_dates(self, freq='monthly', normalize=True,
                       start_date=None, end_date=None,
                       include_restart=True):
        """Return list of datetimes available in the realization

        Args:
            freq: string denoting requested frequency for
                the returned list of datetime. 'report' will
                yield the sorted union of all valid timesteps for
                all realizations. Other valid options are
                'daily', 'monthly' and 'yearly'.
                'last' will give out the last date (maximum),
                as a list with one element.
            normalize: Whether to normalize backwards at the start
                and forwards at the end to ensure the raw
                date range is covered.
            start_date: str or date with first date to include
                Dates prior to this date will be dropped, supplied
                start_date will always be included. Overrides
                normalized dates.
            end_date: str or date with last date to be included.
                Dates past this date will be dropped, supplied
                end_date will always be included. Overrides
                normalized dates. Overriden if freq is 'last'.
        Returns:
            list of datetimes. None if no summary data is available.
        """
        from .ensemble import ScratchEnsemble
        eclsum = self.get_eclsum(include_restart=include_restart)
        if not eclsum:
            return None
        return ScratchEnsemble._get_smry_dates([eclsum.dates], freq,
                                               normalize,
                                               start_date, end_date)

    def contains(self, localpath, **kwargs):
        """Boolean function for asking the realization for presence
        of certain data types and possibly data values.

        Args:
            localpath: string pointing to the data for which the query
                applies. If no other arguments, only realizations containing
                this data key is kept.
            key: A certain key within a realization dictionary that is
                required to be present. If a value is also provided, this
                key must be equal to this value. If localpath is not
                a dictionary, this will raise a ValueError
            value: The value a certain key must equal. Floating point
                comparisons are not robust. Only relevant for dictionaries
            column: Name of a column in tabular data. If columncontains is
                not specified, this means that this column must be present
            columncontains:
                A value that the specific column must include.

        Returns:
            boolean: True if the data is present and fulfilling any
            criteria.
        """
        kwargs.pop('inplace', 0)
        localpath = self.shortcut2path(localpath)
        if localpath not in self.keys():
            return False
        if not kwargs:
            return localpath in self.keys()
        if isinstance(self.data[localpath], dict):
            if 'key' in kwargs and 'value' not in kwargs:
                return kwargs['key'] in self.data[localpath]
        if isinstance(self.data[localpath], pd.DataFrame):
            if 'key' in kwargs:
                raise ValueError("Don't use key for tabular data")
            if 'value' in kwargs:
                raise ValueError("Don't use value for tabular data")
            if 'column' in kwargs and 'columncontains' not in kwargs:
                # Only asking for column presence
                return kwargs['column'] in self.data[localpath].columns
            if 'column' in kwargs and 'columncontains' in kwargs:
                # If we are dealing with the DATE column,
                # convert everything to pandas datatime64 for comparisons,
                # otherwise we revert to simpler check.
                if kwargs['column'] == 'DATE':
                    return (pd.to_datetime(dateutil.parser
                                           .parse(kwargs['columncontains']))
                            == pd.to_datetime(self.data[localpath]
                                              [kwargs['column']])).any()
                else:
                    return kwargs['columncontains'] in \
                        self.data[localpath][kwargs['column']].values

        if 'key' in kwargs and 'value' in kwargs:
            if isinstance(kwargs['value'], str):
                if kwargs['key'] in self.data[localpath]:
                    return str(self.data[localpath][kwargs['key']]) \
                        == kwargs['value']
                else:
                    return False
            else:  # non-string, then don't convert the internalized data
                return self.data[localpath][kwargs['key']] == kwargs['value']
        raise ValueError("Wrong arguments to contains()")

    def drop(self, localpath, **kwargs):
        """Delete elements from internalized data.

        Shortcuts are allowed for localpath. If the data pointed to is
        a DataFrame, you can delete columns, or rows containing certain
        elements

        If the data pointed to is a dictionary, keys can be deleted.

        Args:
            localpath: string, path to internalized data. If no other options
                are supplied, that dataset is deleted in its entirety
            column: string with a column name to drop. Only for dataframes
            columns: list of strings with column names to delete
            rowcontains: rows where one column contains this string will be
                dropped. The comparison is on strings only, and all cells in
                the dataframe is converted to strings for the comparison.
                Thus it might work on dates, but be careful with numbers.
            key: string with a keyname in a dictionary. Will not work for
                dataframes
            keys: list of strings of keys to delete from a dictionary
        """
        fullpath = self.shortcut2path(localpath)
        if fullpath not in self.keys():
            raise ValueError('%s not found' % localpath)

        data = self.data[fullpath]

        if not kwargs:
            # This will remove the entire dataset
            self.data.pop(fullpath, None)

        if isinstance(data, pd.DataFrame):
            if 'column' in kwargs:
                data.drop(labels=kwargs['column'], axis='columns',
                          inplace=True)
            if 'columns' in kwargs:
                data.drop(labels=kwargs['columns'], axis='columns',
                          inplace=True)
            if 'rowcontains' in kwargs:
                # Construct boolean series for those rows that have a match
                boolseries = (data.astype(str) ==
                              str(kwargs['rowcontains'])).any(axis='columns')
                self.data[fullpath] = data[~boolseries]
        if isinstance(data, dict):
            if 'keys' in kwargs:
                for key in kwargs['keys']:
                    data.pop(key, None)
            if 'key' in kwargs:
                data.pop(kwargs['key'], None)

    def __repr__(self):
        """Represent the realization. Show only the last part of the path"""
        pathsummary = self._origpath[-50:]
        if self.index:
            indexstr = str(self.index)
        else:
            indexstr = 'Error'
        return "<Realization, index={}, path=...{}>".format(indexstr,
                                                            pathsummary)

    def __sub__(self, other):
        result = RealizationCombination(ref=self, sub=other)
        return result

    def __add__(self, other):
        result = RealizationCombination(ref=self, add=other)
        return result

    def __mul__(self, other):
        result = RealizationCombination(ref=self, scale=float(other))
        return result

    def __rsub__(self, other):
        result = RealizationCombination(ref=self, sub=other)
        return result

    def __radd__(self, other):
        result = RealizationCombination(ref=self, add=other)
        return result

    def __rmul__(self, other):
        result = RealizationCombination(ref=self, scale=float(other))
        return result

    def get_init(self):
        """
        :returns: init file of the realization.
        """
        init_file_row = self.files[self.files.FILETYPE == 'INIT']
        init_filename = None
        if len(init_file_row) == 1:
            init_filename = init_file_row.FULLPATH.values[0]
        else:
            init_fileguess = os.path.join(self._origpath, 'eclipse/model',
                                          '*.INIT')
            init_filenamelist = glob.glob(init_fileguess)
            if not init_filenamelist:
                return None  # No filename matches
            init_filename = init_filenamelist[0]
        if not os.path.exists(init_filename):
            return None

        if not self._eclinit:
            self._eclinit = EclFile(init_filename,
                                    flags=EclFileFlagEnum.ECL_FILE_CLOSE_STREAM)
        return self._eclinit

    def get_unrst(self):
        """
        :returns: restart file of the realization.
        """
        unrst_file_row = self.files[self.files.FILETYPE == 'UNRST']
        unrst_filename = None
        if len(unrst_file_row) == 1:
            unrst_filename = unrst_file_row.FULLPATH.values[0]
        else:
            unrst_fileguess = os.path.join(self._origpath, 'eclipse/model',
                                           '*.UNRST')
            unrst_filenamelist = glob.glob(unrst_fileguess)
            if not unrst_filenamelist:
                return None  # No filename matches
            unrst_filename = unrst_filenamelist[0]
        if not os.path.exists(unrst_filename):
            return None
        if not self._eclunrst:
            self._eclunrst = EclFile(unrst_filename,
                                     flags=EclFileFlagEnum.ECL_FILE_CLOSE_STREAM)
        return self._eclunrst

    def get_grid_index(self, active_only):
        """
        Return the grid index in a pandas dataframe.
        """
        return self.get_grid().export_index(active_only=active_only)

    def get_grid_corners(self, grid_index):
        corners = self.get_grid().export_corners(grid_index)
        columns = ['x1', 'y1', 'z1', 'x2', 'y2', 'z2', 'x3', 'y3', 'z3', 'x4',
                   'y4', 'z4', 'x5', 'y5', 'z5', 'x6', 'y6', 'z6', 'x7', 'y7',
                   'z7', 'x8', 'y8', 'z8']

        return pd.DataFrame(data=corners,
                            columns=columns)

    def get_grid_centre(self, grid_index):
        grid_cell_centre = self.get_grid().export_position(grid_index)
        return pd.DataFrame(data=grid_cell_centre,
                            columns=['cell_x', 'cell_y', 'cell_z'])

    def get_grid(self):
        """
        :returns: grid file of the realization.
        """
        grid_file_row = self.files[self.files.FILETYPE == 'EGRID']
        grid_filename = None
        if len(grid_file_row) == 1:
            grid_filename = grid_file_row.FULLPATH.values[0]
        else:
            grid_fileguess = os.path.join(self._origpath, 'eclipse/model',
                                          '*.EGRID')
            grid_filenamelist = glob.glob(grid_fileguess)
            if not grid_filenamelist:
                return None  # No filename matches
            grid_filename = grid_filenamelist[0]
        if not os.path.exists(grid_filename):
            return None
        if not self._eclgrid:
            self._eclgrid = EclGrid(grid_filename)
        return self._eclgrid

    @property
    def global_size(self):
        """
        :returns: Number of cells in the realization.
        """
        return self.get_grid().get_global_size()

    @property
    def actnum(self):
        """
        :returns: EclKw of ints showing which cells are active,
            Active cells are given value 1, while
            inactive cells have value 1.
        """
        if not self._actnum:
            self._actnum = self.get_init()['PORV'][0].create_actnum()
        return self._actnum

    @property
    def report_dates(self):
        """
        :returns: List of DateTime.DateTime for which values are reported.
        """
        return self.get_unrst().report_dates

    def get_global_init_keyword(self, prop):
        """
        :param prop: A name of a keyword in the realization's init file.
        :returns: The EclKw of given name. Length is global_size.
            non-active cells are given value 0.
        """
        return self.get_init()[prop][0].scatter_copy(self.actnum)

    def get_global_unrst_keyword(self, prop, report):
        """
        :param prop: A name of a keyword in the realization's restart file.
        :returns: The EclKw of given name. Length is global_size.
            non-active cells are given value 0.
        """
        return self.get_unrst()[prop][report].scatter_copy(self.actnum)


def normalize_dates(start_date, end_date, freq):
    """
    Normalize start and end date according to frequency
    by extending the time range.

    So for [1997-11-5, 2020-03-02] and monthly freqency
    this will transform your dates to
    [1997-11-1, 2020-04-01]

    For yearly frequency will be [1997-01-01, 2021-01-01].

    Args:
        start_date: datetime.date
        end_date: datetime.date
        freq: string with either 'monthly' or 'yearly'.
            Anything else will return the input as is
    Return:
        Tuple of normalized (start_date, end_date)
    """
    from dateutil.relativedelta import relativedelta
    if freq == 'monthly':
        start_date = start_date.replace(day=1)

        # Avoid rolling forward if we are already at day 1 in a month
        if end_date != end_date.replace(day=1):
            end_date = end_date.replace(day=1) + relativedelta(months=1)
    elif freq == 'yearly':
        start_date = start_date.replace(day=1, month=1)
        # Avoid rolling forward if we are already at day 1 in a year
        if end_date != end_date.replace(day=1, month=1):
            end_date = end_date.replace(day=1, month=1)\
                                             + relativedelta(years=1)
    elif freq == 'daily':
        # This we don't need to normalize, but we should not give any warnings
        pass
    else:
        logger.warning("Unrecognized frequency for date normalization")
    return (start_date, end_date)


def parse_number(value):
    """Try to parse the string first as an integer, then as float,
    if both fails, return the original string.

    Caveats: Know your Python numbers:
    https://stackoverflow.com/questions/379906/how-do-i-parse-a-string-to-a-float-or-int-in-python

    Beware, this is a minefield.

    Returns:
        int, float or string
    """
    if isinstance(value, int):
        return value
    elif isinstance(value, float):
        # int(afloat) fails on some, e.g. NaN
        try:
            if int(value) == value:
                return int(value)
            return value
        except ValueError:
            return value  # return float
    else:  # noqa
        try:
            return int(value)
        except ValueError:
            try:
                return float(value)
            except ValueError:
                return value<|MERGE_RESOLUTION|>--- conflicted
+++ resolved
@@ -816,25 +816,12 @@
 
     def get_smry(self, time_index=None, column_keys=None,
                  cache_eclsum=True, start_date=None,
-<<<<<<< HEAD
-                 end_date=None):
-        """Return a dataframe of summary data from the realization.
-
-        Wraps the EclSum.pandas_frame() function with some more support
-        functionality on date handling.
-
-        Compared to load_smry(), this function does not internalize
-        the returned dataframe.
-=======
                  end_date=None, include_restart=True):
-        """Wrapper for EclSum.pandas_frame
->>>>>>> 9c396183
-
+        """
         This gives access to the underlying data on disk without
         touching internalized dataframes.
 
         Arguments:
-<<<<<<< HEAD
             time_index: string indicating a resampling frequency,
                'yearly', 'monthly', 'daily', 'last' or 'raw', the latter will
                return the simulated report steps (also default).
@@ -850,17 +837,11 @@
                 Dates past this date will be dropped, supplied
                 end_date will always be included. Overriden if time_index
                 is 'last'.
-
+            include_restart: boolean sent to libecl for wheter restarts
+                files should be traversed
+        
         Returns empty dataframe if there is no summary file, or if the
         column_keys are not existing.
-=======
-            cache: Boolean for wheter the EclSum object is to be cached.
-                defaults to True.
-            include_restart: boolean sent to libecl for wheter restarts
-                files should be traversed
-
-        Returns empty dataframe if there is no summary file
->>>>>>> 9c396183
         """
         if not isinstance(column_keys, list):
             column_keys = [column_keys]
@@ -874,19 +855,13 @@
         else:
             time_index_arg = time_index
 
-<<<<<<< HEAD
-        if self.get_eclsum(cache=cache_eclsum):
+        if self.get_eclsum(cache=cache_eclsum, include_restart=include_restart):
             try:
-                df = self.get_eclsum(cache=cache_eclsum)\
+                df = self.get_eclsum(cache=cache_eclsum, include_restart=include_restart)\
                          .pandas_frame(time_index_arg, column_keys)
             except ValueError:
                 # We get here if we have requested non-existing column keys
                 return pd.DataFrame()
-=======
-        if self.get_eclsum(cache=cache_eclsum, include_restart=include_restart):
-            df = self.get_eclsum(cache=cache_eclsum, include_restart=include_restart)\
-                     .pandas_frame(time_index_arg, column_keys)
->>>>>>> 9c396183
             if not cache_eclsum:
                 # Ensure EclSum object can be garbage collected
                 self._eclsum = None
