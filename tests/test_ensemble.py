# -*- coding: utf-8 -*-
"""Testing fmu-ensemble."""

from __future__ import absolute_import
from __future__ import division
from __future__ import print_function

import os
import numpy
import pandas as pd

import pytest

from fmu import config
from fmu.ensemble import ScratchEnsemble, ScratchRealization

fmux = config.etc.Interaction()
logger = fmux.basiclogger(__name__)

if not fmux.testsetup():
    raise SystemExit()


def test_reek001():
    """Test import of a stripped 5 realization ensemble"""

    if '__file__' in globals():
        # Easen up copying test code into interactive sessions
        testdir = os.path.dirname(os.path.abspath(__file__))
    else:
        testdir = os.path.abspath('.')

    reekensemble = ScratchEnsemble('reektest',
                                   testdir +
                                   '/data/testensemble-reek001/' +
                                   'realization-*/iter-0')
    assert isinstance(reekensemble, ScratchEnsemble)
    assert reekensemble.name == 'reektest'
    assert len(reekensemble) == 5

    assert isinstance(reekensemble[0], ScratchRealization)

    assert len(reekensemble.files[
        reekensemble.files.LOCALPATH == 'jobs.json']) == 5
    assert len(reekensemble.files[
        reekensemble.files.LOCALPATH == 'parameters.txt']) == 5
    assert len(reekensemble.files[
        reekensemble.files.LOCALPATH == 'STATUS']) == 5

    statusdf = reekensemble.get_df('STATUS')
    assert len(statusdf) == 250  # 5 realizations, 50 jobs in each
    assert 'REAL' in statusdf.columns
    assert 'DURATION' in statusdf.columns  # calculated
    assert 'argList' in statusdf.columns  # from jobs.json
    assert int(statusdf.loc[245, 'DURATION']) == 195  # sample check
    # STATUS in real4 is modified to simulate that Eclipse never finished:
    assert numpy.isnan(statusdf.loc[249, 'DURATION'])

    statusdf.to_csv('status.csv', index=False)

    # Parameters.txt
    paramsdf = reekensemble.from_txt('parameters.txt')
    assert len(paramsdf) == 5  # 5 realizations
    paramsdf = reekensemble.parameters  # also test as property
    paramsdf = reekensemble.get_df('parameters.txt')
    assert len(paramsdf) == 5
    assert len(paramsdf.columns) == 26  # 25 parameters, + REAL column
    paramsdf.to_csv('params.csv', index=False)

    # Check that the ensemble object has not tainted the realization dataframe:
    assert 'REAL' not in reekensemble._realizations[0].get_df('parameters.txt')

    # The column FOO in parameters is only present in some, and
    # is present with NaN in real0:
    assert 'FOO' in reekensemble.parameters.columns
    assert len(reekensemble.parameters['FOO'].dropna()) == 1
    # (NaN ine one real, and non-existing in the others is the same thing)

    # Test loading of another txt file:
    reekensemble.from_txt('outputs.txt')
    assert 'NPV' in reekensemble.from_txt('outputs.txt').columns
    # Check implicit discovery
    assert 'outputs.txt' in reekensemble.files['LOCALPATH'].values

    # File discovery:
    reekensemble.find_files('share/results/volumes/*csv',
                            metadata={'GRID': 'simgrid'})

    reekensemble.files.to_csv('files.csv', index=False)

    # CSV files
    csvpath = 'share/results/volumes/simulator_volume_fipnum.csv'
    vol_df = reekensemble.from_csv(csvpath)

    # Check that we have not tainted the realization dataframes:
    assert 'REAL' not in reekensemble._realizations[0].get_df(csvpath)

    assert 'REAL' in vol_df
    assert len(vol_df['REAL'].unique()) == 3  # missing in 2 reals
    vol_df.to_csv('simulatorvolumes.csv', index=False)

    # Test retrival of cached data
    vol_df2 = reekensemble.get_df(csvpath)

    assert 'REAL' in vol_df2
    assert len(vol_df2['REAL'].unique()) == 3  # missing in 2 reals

    # Realization deletion:
    reekensemble.remove_realizations([1, 3])
    assert len(reekensemble) == 3

    # Readd the same realizations
    reekensemble.add_realizations([testdir +
                                   '/data/testensemble-reek001/' +
                                   'realization-1/iter-0',
                                   testdir +
                                   '/data/testensemble-reek001/' +
                                   'realization-3/iter-0'])
    assert len(reekensemble) == 5
    assert len(reekensemble.files) == 24

    # File discovery must be repeated for the newly added realizations
    reekensemble.find_files('share/results/volumes/' +
                            'simulator_volume_fipnum.csv',
                            metadata={'GRID': 'simgrid'})
    assert len(reekensemble.files) == 25
    # Test addition of already added realization:
    reekensemble.add_realizations(testdir +
                                  '/data/testensemble-reek001/' +
                                  'realization-1/iter-0')
    assert len(reekensemble) == 5
    assert len(reekensemble.files) == 24  # discovered files are lost!

    keycount = len(reekensemble.keys())
    reekensemble.remove_data('parameters.txt')
    assert len(reekensemble.keys()) == keycount - 1


def test_ensemble_ecl():
    """Eclipse specific functionality"""

    if '__file__' in globals():
        # Easen up copying test code into interactive sessions
        testdir = os.path.dirname(os.path.abspath(__file__))
    else:
        testdir = os.path.abspath('.')

    reekensemble = ScratchEnsemble('reektest',
                                   testdir +
                                   '/data/testensemble-reek001/' +
                                   'realization-*/iter-0')

    # Eclipse summary keys:
    assert len(reekensemble.get_smrykeys('FOPT')) == 1
    assert len(reekensemble.get_smrykeys('F*')) == 49
    assert len(reekensemble.get_smrykeys(['F*', 'W*'])) == 49 + 280
    assert len(reekensemble.get_smrykeys('BOGUS')) == 0

    # reading ensemble dataframe

    monthly = reekensemble.from_smry(column_keys=['F*'], time_index='monthly')
    assert monthly.columns[0] == 'REAL'  # Enforce order of columns.
    assert monthly.columns[1] == 'DATE'
    assert len(monthly) == 190
    # Check that the result was cached in memory, not necessarily on disk..
    assert isinstance(reekensemble.get_df('unsmry-monthly.csv'), pd.DataFrame)

    assert len(reekensemble.keys()) == 3

    # When asking the ensemble for FOPR, we also get REAL as a column
    # in return. Note that the internal stored version will be
    # overwritten by each from_smry()
    assert len(reekensemble.from_smry(column_keys=['FOPR']).columns) == 3
    assert len(reekensemble.from_smry(column_keys=['FOP*']).columns) == 11
    assert len(reekensemble.from_smry(column_keys=['FGPR',
                                                   'FOP*']).columns) == 12

    # Check that there is now a cached version with raw dates:
    assert isinstance(reekensemble.get_df('unsmry-raw.csv'), pd.DataFrame)
    # The columns are not similar, this is allowed!

    # If you get 3205 here, it means that you are using the union of
    # raw dates from all realizations, which is not correct
    assert len(reekensemble.from_smry(column_keys=['FGPR',
                                                   'FOP*']).index) == 1700

    # Date list handling:
    assert len(reekensemble.get_smry_dates(freq='report')) == 641
    assert len(reekensemble.get_smry_dates(freq='raw')) == 641
    assert len(reekensemble.get_smry_dates(freq='yearly')) == 4
    assert len(reekensemble.get_smry_dates(freq='monthly')) == 37
    assert len(reekensemble.get_smry_dates(freq='daily')) == 1098
    assert len(reekensemble.get_smry_dates(freq='last')) == 1

    # Time interpolated dataframes with summary data:
    yearly = reekensemble.get_smry_dates(freq='yearly')
    assert len(reekensemble.from_smry(column_keys=['FOPT'],
                                      time_index=yearly)) == 20
    # NB: This is cached in unsmry-custom.csv, not unsmry-yearly!
    # This usage is discouraged. Use 'yearly' in such cases.

    # Check that we can shortcut get_smry_dates:
    assert len(reekensemble.from_smry(column_keys=['FOPT'],
                                      time_index='yearly')) == 25

    assert len(reekensemble.from_smry(column_keys=['FOPR'],
                                      time_index='last')) == 5
    assert isinstance(reekensemble.get_df('unsmry-last.csv'), pd.DataFrame)

    # eclipse well names list
    assert len(reekensemble.get_wellnames('OP*')) == 5

    # eclipse well groups list
    assert len(reekensemble.get_groupnames()) == 3

    # delta between two ensembles
    diff = reekensemble - reekensemble
    assert len(diff.get_smry(column_keys=['FOPR', 'FGPR',
                                          'FWCT']).columns) == 5

    # eclipse summary vector statistics for a given ensemble
    df_stats = reekensemble.get_smry_stats(column_keys=['FOPR', 'FGPR'],
                                           time_index='monthly')
    assert isinstance(df_stats, dict)
    assert len(df_stats.keys()) == 2
    assert isinstance(df_stats['FOPR'], pd.DataFrame)
    assert len(df_stats['FOPR'].index) == 37

<<<<<<< HEAD
    # check if wild cards also work for get_smry_stats
    df_stats = reekensemble.get_smry_stats(column_keys=['FOP*', 'FGP*'],
                                           time_index='monthly')
    assert len(df_stats.keys()) == len(reekensemble.get_smrykeys(['FOP*',
                                                                 'FGP*']))
=======
    # Check wildcard for get_smry_stats()
    df_stats = reekensemble.get_smry_stats(column_keys=['F*PR'],
                                           time_index='yearly')
    assert isinstance(df_stats, dict)
    assert len(df_stats.keys()) == 7
    assert 'FOPR' in df_stats
    assert 'FGPR' in df_stats
    assert len(df_stats['FOPR']) == 4
>>>>>>> 9992ca3c

    # Check webviz requirements for dataframe
    assert 'min' in df_stats['FOPR'].columns
    assert 'max' in df_stats['FOPR'].columns
    assert 'name' in df_stats['FOPR'].columns
    assert df_stats['FOPR']['name'].unique() == 'FOPR'
    assert 'index' in df_stats['FOPR'].columns  # This is DATE (!)
    assert 'mean' in df_stats['FOPR'].columns
    assert 'p10' in df_stats['FOPR'].columns
    assert 'p90' in df_stats['FOPR'].columns
    assert df_stats['FOPR']['min'].iloc[-1] < \
        df_stats['FOPR']['max'].iloc[-1]


def test_observation_import():
    if '__file__' in globals():
        # Easen up copying test code into interactive sessions
        testdir = os.path.dirname(os.path.abspath(__file__))
    else:
        testdir = os.path.abspath('.')

    reekensemble = ScratchEnsemble('reektest',
                                   testdir +
                                   '/data/testensemble-reek001/' +
                                   'realization-*/iter-0')

    obs = reekensemble.from_obs_yaml(testdir +
                                     '/data/testensemble-reek001/' +
                                     '/share/observations/observations.yaml')

    assert len(obs.keys()) == 2
    df_mismatch = reekensemble.ensemble_mismatch()

    assert len(df_mismatch.columns) == 7


def test_filedescriptors():
    """Test how filedescriptors are used.

    The lazy_load option to EclSum affects this, if it is set to True
    file descriptors are not closed (and True is the default).
    In order to be able to open thousands of smry files, we need
    to always close the file descriptors when possible, and therefore
    lazy_load should be set to False in realization.py"""

    if '__file__' in globals():
        # Easen up copying test code into interactive sessions
        testdir = os.path.dirname(os.path.abspath(__file__))
    else:
        testdir = os.path.abspath('.')

    fd_dir = '/proc/' + str(os.getpid()) + '/fd'
    if not os.path.exists(fd_dir):
        print("Counting file descriptors on non-Linux not supported")
        return
    fd_count1 = len(os.listdir(fd_dir))
    reekensemble = ScratchEnsemble('reektest',
                                   testdir +
                                   '/data/testensemble-reek001/' +
                                   'realization-*/iter-0')

    fd_count2 = len(os.listdir(fd_dir))
    reekensemble.from_smry()
    fd_count3 = len(os.listdir(fd_dir))
    del reekensemble
    fd_count4 = len(os.listdir(fd_dir))

    # As long as lazy_load = False, we should have 5,5,5,5 from this
    # If lazy_load is True (default), then we get 15, 15, 25, 20
    # print(fd_count1, fd_count2, fd_count3, fd_count4)

    assert fd_count1 == fd_count4


def test_read_eclgrid():

    if not os.path.exists('/scratch/fmu/akia/3_r001_reek/realization-1'):
	pytest.skip("Only works on Stavanger Linux")

    ensemble_path = '/scratch/fmu/akia/3_r001_reek/realization-*1/iter-0'
    reekensemble = ScratchEnsemble('ensemblename',
                                   ensemble_path)
    grid_df = reekensemble.get_eclgrid(['PERMX', 'FLOWATI+', 'FLOWATJ+'],
                                        report=4)

    assert len(grid_df.columns) == 14
    assert len(grid_df['i']) == 35840<|MERGE_RESOLUTION|>--- conflicted
+++ resolved
@@ -226,23 +226,11 @@
     assert isinstance(df_stats['FOPR'], pd.DataFrame)
     assert len(df_stats['FOPR'].index) == 37
 
-<<<<<<< HEAD
     # check if wild cards also work for get_smry_stats
     df_stats = reekensemble.get_smry_stats(column_keys=['FOP*', 'FGP*'],
                                            time_index='monthly')
     assert len(df_stats.keys()) == len(reekensemble.get_smrykeys(['FOP*',
                                                                  'FGP*']))
-=======
-    # Check wildcard for get_smry_stats()
-    df_stats = reekensemble.get_smry_stats(column_keys=['F*PR'],
-                                           time_index='yearly')
-    assert isinstance(df_stats, dict)
-    assert len(df_stats.keys()) == 7
-    assert 'FOPR' in df_stats
-    assert 'FGPR' in df_stats
-    assert len(df_stats['FOPR']) == 4
->>>>>>> 9992ca3c
-
     # Check webviz requirements for dataframe
     assert 'min' in df_stats['FOPR'].columns
     assert 'max' in df_stats['FOPR'].columns
